--- conflicted
+++ resolved
@@ -27,15 +27,6 @@
  * SOFTWARE.
  */
 
-<<<<<<< HEAD
-use diesel::serialize::ToSql;
-use AlphaVantage_Rust::m_get_news_stories;
-extern crate diesel;
-extern crate serde;
-use diesel::prelude::*;
-use diesel::sql_query;
-use AlphaVantage_Rust::dbfunctions::base::establish_connection_or_exit;
-=======
 #[cfg(not(tarpaulin_include))]
 use alpha_vantage_rust::m_get_news_stories;
 extern crate diesel;
@@ -43,7 +34,6 @@
 use alpha_vantage_rust::dbfunctions::base::establish_connection_or_exit;
 use diesel::{prelude::*, sql_query};
 use serde_derive::Serialize;
->>>>>>> 135ed532
 
 #[derive(QueryableByName, Debug, Serialize)]
 pub struct NewsStories {
@@ -54,21 +44,6 @@
 }
 
 fn main() {
-<<<<<<< HEAD
-    let symbol = "TSLA";
-    let query = m_get_news_stories!(symbol);
-    let connection = &mut establish_connection_or_exit();
-    let news_stories: Vec<NewsStories> = sql_query(query)
-        .get_results(connection)
-        .expect("Error loading news stories");
-
-    println!("{} News Stories for {}", news_stories.len(), symbol);
-    for news_story in news_stories {
-        println!("Title: {}", news_story.title);
-        println!("URL: {}", news_story.url);
-        println!("");
-    }
-=======
   let symbol = "MC";
   let query = m_get_news_stories!(symbol);
   let connection = &mut establish_connection_or_exit();
@@ -78,5 +53,4 @@
 
   println!("{} News Stories for {}", news_stories.len(), symbol);
   println!("{:#?}", news_stories);
->>>>>>> 135ed532
 }