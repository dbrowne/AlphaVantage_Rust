--- conflicted
+++ resolved
@@ -49,27 +49,9 @@
 };
 use dotenvy::dotenv;
 use serde_json;
-<<<<<<< HEAD
-use std::fs::File;
-use std::io::{BufWriter, Write};
-use std::path::PathBuf;
-use std::{fs, process};
-use AlphaVantage_Rust::alpha_lib::alpha_io::news_loader::process_news;
-use AlphaVantage_Rust::alpha_lib::alpha_io::news_loader::Params;
-use AlphaVantage_Rust::alpha_lib::news_type::NewsRoot;
-use AlphaVantage_Rust::db_funcs::get_sids_and_names_with_overview;
-use AlphaVantage_Rust::dbfunctions::author::get_authors;
-use AlphaVantage_Rust::dbfunctions::base::establish_connection_or_exit;
-use AlphaVantage_Rust::dbfunctions::sources::get_sources;
-use AlphaVantage_Rust::dbfunctions::topic_refs::get_topics;
-
-fn main() {
-    loader();
-=======
 
 fn main() {
   loader();
->>>>>>> 135ed532
 }
 fn loader() {
   const GLW_NEWS: &str = "/mnt/source1/djbGR/portfolio/alpha_vantage_rust/src/bin/GLW_query.json";
@@ -110,23 +92,6 @@
     .map(|s| (s.source_name.clone(), s.id))
     .collect();
 
-<<<<<<< HEAD
-    let sid = 5344;
-    let mut symbol_log: BufWriter<File> =
-        BufWriter::new(File::create("/tmp/symbol_log.txt").unwrap());
-    _ = (process_news(
-        conn,
-        &sid,
-        &"GLW".to_string(),
-        dt,
-        &mut params,
-        &mut symbol_log,
-    ))
-    .unwrap_or_else(|err| {
-        println!("Cannot process news {}", err);
-    });
-    symbol_log.flush().unwrap();
-=======
   let sid = 5344;
   let mut symbol_log: BufWriter<File> =
     BufWriter::new(File::create("/tmp/symbol_log.txt").unwrap());
@@ -142,5 +107,4 @@
     println!("Cannot process news {}", err);
   });
   symbol_log.flush().unwrap();
->>>>>>> 135ed532
 }