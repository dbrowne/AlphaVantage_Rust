--- conflicted
+++ resolved
@@ -24,13 +24,8 @@
 dotenvy = "0.15.7"
 indicatif = "0.17.8"
 lazy_static = "1.4.0"
-<<<<<<< HEAD
-=======
-serde = {version =  "1.0.159", features = ["derive"]}
-serde_derive = "1.0.159"
 csv = "1.2.1"
 chrono = {version="0.4.19", features = ["serde"]}
->>>>>>> 689dad98
 reqwest = { version = "0.11.6", features = ["blocking","json"] }
 ring = { version = "0.17.3", features = [] }
 serde = { version = "1.0.159", features = ["derive"] }
