--- conflicted
+++ resolved
@@ -61,27 +61,6 @@
 /// assert_eq!(short_region, "USA");
 /// ```
 pub fn normalize_alpha_region(reg: &str) -> String {
-<<<<<<< HEAD
-    match reg {
-        "United States" => "USA",
-        "United Kingdom" => "UK",
-        "Frankfurt" => "Frank",
-        "Toronto Venture" => "TOR",
-        "India/Bombay" => "Bomb",
-        "Brazil/Sao Paolo" => "SaoP",
-        _ => reg,
-    }
-    .to_string()
-}
-
-pub fn top_constants(act: &TopType) -> String {
-    match act {
-        TopType::TopGainer => "GAIN",
-        TopType::TopLoser => "LOSE",
-        TopType::TopActive => "ACTV",
-    }
-    .to_string()
-=======
   match reg {
     "United States" => "USA",
     "United Kingdom" => "UK",
@@ -101,7 +80,6 @@
     TopType::TopActive => "ACTV",
   }
   .to_string()
->>>>>>> 135ed532
 }
 
 #[cfg(test)]
