--- conflicted
+++ resolved
@@ -179,78 +179,6 @@
       .unwrap_or(-9.99)
   }
 
-<<<<<<< HEAD
-    fn get_date_field(json_txt: &Value, field: &str) -> NaiveDate {
-        NaiveDate::parse_from_str(json_txt[field].as_str().unwrap_or(""), "%Y-%m-%d")
-            .unwrap_or(NaiveDate::from_ymd_opt(1900, 1, 1).unwrap())
-    }
-    pub fn new(sid: i64, json_txt: Value) -> Option<Self> {
-        Some(Self {
-            sid,
-            symbol: Self::get_string_field(&json_txt, "Symbol"),
-            name: Self::get_string_field(&json_txt, "Name"),
-            description: Self::get_string_field(&json_txt, "Description"),
-            cik: Self::get_string_field(&json_txt, "CIK"),
-            exch: Self::get_string_field(&json_txt, "Exchange"),
-            curr: Self::get_string_field(&json_txt, "Currency"),
-            country: Self::get_string_field(&json_txt, "Country"),
-            sector: Self::get_string_field(&json_txt, "Sector"),
-            industry: Self::get_string_field(&json_txt, "Industry"),
-            address: Self::get_string_field(&json_txt, "Address"),
-            fiscalyearend: Self::get_string_field(&json_txt, "FiscalYearEnd"),
-            latestquarter: Self::get_date_field(&json_txt, "LatestQuarter"),
-            marketcapitalization: Self::get_i32_field(&json_txt, "MarketCapitalization"),
-            ebitda: Self::get_i32_field(&json_txt, "EBITDA"),
-            peratio: Self::get_f32_field(&json_txt, "PERatio"),
-            pegratio: Self::get_f32_field(&json_txt, "PEGRatio"),
-            bookvalue: Self::get_f32_field(&json_txt, "BookValue"),
-            dividendpershare: Self::get_f32_field(&json_txt, "DividendPerShare"),
-            dividendyield: Self::get_f32_field(&json_txt, "DividendYield"),
-            eps: Self::get_f32_field(&json_txt, "EPS"),
-            revenuepersharettm: Self::get_f32_field(&json_txt, "RevenuePerShareTTM"),
-            profitmargin: Self::get_f32_field(&json_txt, "ProfitMargin"),
-            operatingmarginttm: Self::get_f32_field(&json_txt, "OperatingMarginTTM"),
-            returnonassetsttm: Self::get_f32_field(&json_txt, "ReturnOnAssetsTTM"),
-            returnonequityttm: Self::get_f32_field(&json_txt, "ReturnOnEquityTTM"),
-            revenuettm: Self::get_i32_field(&json_txt, "RevenueTTM"),
-            grossprofitttm: Self::get_i32_field(&json_txt, "GrossProfitTTM"),
-            dilutedepsttm: Self::get_f32_field(&json_txt, "DilutedEPSTTM"),
-            quarterlyearningsgrowthyoy: Self::get_f32_field(
-                &json_txt,
-                "QuarterlyEarningsGrowthYOY",
-            ),
-            quarterlyrevenuegrowthyoy: Self::get_f32_field(&json_txt, "QuarterlyRevenueGrowthYOY"),
-            analysttargetprice: Self::get_f32_field(&json_txt, "AnalystTargetPrice"),
-            trailingpe: Self::get_f32_field(&json_txt, "TrailingPE"),
-            forwardpe: Self::get_f32_field(&json_txt, "ForwardPE"),
-            pricetosalesratiottm: Self::get_f32_field(&json_txt, "PriceToSalesRatioTTM"),
-            pricetobookratio: Self::get_f32_field(&json_txt, "PriceToBookRatio"),
-            evtorevenue: Self::get_f32_field(&json_txt, "EVToRevenue"),
-            evtoebitda: Self::get_f32_field(&json_txt, "EVToEBITDA"),
-            beta: Self::get_f32_field(&json_txt, "Beta"),
-            annweekhigh: Self::get_f32_field(&json_txt, "52WeekHigh"),
-            annweeklow: Self::get_f32_field(&json_txt, "52WeekLow"),
-            fiftydaymovingaverage: Self::get_f32_field(&json_txt, "50DayMovingAverage"),
-            twohdaymovingaverage: Self::get_f32_field(&json_txt, "200DayMovingAverage"),
-            sharesoutstanding: Self::get_f32_field(&json_txt, "SharesOutstanding"),
-            dividenddate: Self::get_date_field(&json_txt, "DividendDate"),
-            exdividenddate: Self::get_date_field(&json_txt, "ExDividendDate"),
-        })
-    }
-}
-
-#[derive(Debug, Clone, Default, Deserialize)]
-pub struct RawIntraDayPrice {
-    ///This is for the TIME_SERIES_INTRADAY endpoint
-    /// based on https://www.alphavantage.co/query?function=TIME_SERIES_INTRADAY&symbol=IBM&interval=5min&apikey=demo&datatype=csv
-    ///
-    pub timestamp: String,
-    pub open: f32,
-    pub high: f32,
-    pub low: f32,
-    pub close: f32,
-    pub volume: i32,
-=======
   fn get_i64_field(json_txt: &Value, field: &str) -> i64 {
     json_txt[field]
       .as_str()
@@ -333,7 +261,6 @@
   pub low: f32,
   pub close: f32,
   pub volume: i32,
->>>>>>> 135ed532
 }
 
 #[derive(Debug, Clone, Default)]
@@ -418,11 +345,7 @@
 }
 
 pub trait Convert {
-<<<<<<< HEAD
-    fn make_top_stat(&self) -> Result<GTopStat, Box<dyn Error>>;
-=======
   fn make_top_stat(&self) -> Result<GTopStat, Box<dyn Error>>;
->>>>>>> 135ed532
 }
 
 macro_rules! impl_convert {
