/*
 *
 *
 *
 *
 * MIT License
 * Copyright (c) 2023. Dwight J. Browne
 * dwight[-dot-]browne[-at-]dwightjbrowne[-dot-]com
 *
 *
 * Permission is hereby granted, free of charge, to any person obtaining a copy
 * of this software and associated documentation files (the "Software"), to deal
 * in the Software without restriction, including without limitation the rights
 * to use, copy, modify, merge, publish, distribute, sublicense, and/or sell
 * copies of the Software, and to permit persons to whom the Software is
 * furnished to do so, subject to the following conditions:
 *
 * The above copyright notice and this permission notice shall be included in all
 * copies or substantial portions of the Software.
 *
 * THE SOFTWARE IS PROVIDED "AS IS", WITHOUT WARRANTY OF ANY KIND, EXPRESS OR
 * IMPLIED, INCLUDING BUT NOT LIMITED TO THE WARRANTIES OF MERCHANTABILITY,
 * FITNESS FOR A PARTICULAR PURPOSE AND NONINFRINGEMENT. IN NO EVENT SHALL THE
 * AUTHORS OR COPYRIGHT HOLDERS BE LIABLE FOR ANY CLAIM, DAMAGES OR OTHER
 * LIABILITY, WHETHER IN AN ACTION OF CONTRACT, TORT OR OTHERWISE, ARISING FROM,
 * OUT OF OR IN CONNECTION WITH THE SOFTWARE OR THE USE OR OTHER DEALINGS IN THE
 * SOFTWARE.
 */

/// The current supported AlphaVantage API functions.
#[allow(dead_code)]
#[derive(PartialEq, Debug, Clone, Copy, Eq, Hash)]
pub enum FuncType {
  TsIntra,
  TsDaily,
  Overview,
  SymSearch,
  TopQuery,
  NewsQuery,
}

/// `create_url!` is a macro used for constructing request URLs to various endpoints of the
/// AlphaVantage API. It is necessary because macros run before name resolution
/// see https://github.com/rust-lang/rust/issues/69133 for more details
///
/// This macro takes a `FuncType`, which denotes the AlphaVantage API endpoint to construct a URL
/// for, and two expression parameters representing the symbol and API key. The order of the
/// expression parameters is always: symbol then API key.
///
/// The available `FuncType`s are:
///
/// `TsIntraExt`: Constructs a URL for the TIME_SERIES_INTRADAY_EXTENDED endpoint.
/// `TsDaily`: Constructs a URL for the TIME_SERIES_DAILY endpoint.
/// `Overview`: Constructs a URL for the OVERVIEW endpoint.
/// `SymSearch`: Constructs a URL for the SYMBOL_SEARCH endpoint.
///
/// # Example
///
///
/// let url = create_url!(FuncType:TsDaily, "AAPL", "demo");
/// assert_eq!(url, "https://www.alphavantage.co/query?function=TIME_SERIES_DAILY&datatype=json&symbol=AAPL&apikey=demo");
///
///
/// If an unrecognized `FuncType` is passed, it returns a string saying "Unknown function type
/// received".
///
/// # Panics
///
/// This macro does not panic.
#[macro_export]
macro_rules! create_url {
    (FuncType:TsIntra,$string1:expr, $string2:expr) =>{
        format!("https://www.alphavantage.co/query?function=TIME_SERIES_INTRADAY&datatype=csv&symbol={}&interval=1min&apikey={}",$string1,$string2)
    };
    (FuncType:TsDaily,$string1:expr, $string2:expr) =>{
        format!("https://www.alphavantage.co/query?function=TIME_SERIES_DAILY&datatype=json&symbol={}&apikey={}",$string1,$string2)
    };
    (FuncType:Overview,$string1:expr, $string2:expr) =>{
        format!("https://www.alphavantage.co/query?function=OVERVIEW&symbol={}&apikey={}",$string1,$string2)
    };
    (FuncType:SymSearch,$string1:expr, $string2:expr) =>{
        format!("https://www.alphavantage.co/query?function=SYMBOL_SEARCH&keywords={}&apikey={}&datatype=csv",$string1,$string2)
    };
    (FuncType:TopQuery,$string1:expr, $string2:expr) =>{
        format!("https://www.alphavantage.co/query?function=TOP_GAINERS_LOSERS&apikey={}",$string2)
    };
    (FuncType:NewsQuery,$string1:expr, $string2:expr) =>{
        format!("https://www.alphavantage.co/query?function=NEWS_SENTIMENT&tickers={}&apikey={}",$string1,$string2)
    };
    ($other:expr,$string1:expr, $string2:expr) =>{
        format!("Unknown function type received {:?}",$other)
    };
}

#[cfg(test)]
mod test {
  #[test]
  fn t_01() {
    let (sym, api_key) = ("AAPL", "123456789");
    let url = create_url!(FuncType:TsIntra,sym,api_key);
    assert_eq!(url, "https://www.alphavantage.co/query?function=TIME_SERIES_INTRADAY&datatype=csv&symbol=AAPL&interval=1min&apikey=123456789");
  }

  #[test]
  fn t_02() {
    let (sym, api_key) = ("AAPL", "123456789");
    let url = create_url!(FuncType:TsDaily,sym,api_key);
    assert_eq!(url, "https://www.alphavantage.co/query?function=TIME_SERIES_DAILY&datatype=json&symbol=AAPL&apikey=123456789");
  }

  #[test]
  fn t_03() {
    let (sym, api_key) = ("AAPL", "123456789");
    let url = create_url!(FuncType:Overview,sym,api_key);
    assert_eq!(
      url,
      "https://www.alphavantage.co/query?function=OVERVIEW&symbol=AAPL&apikey=123456789"
    );
  }

<<<<<<< HEAD
    #[test]
    fn t_05() {
        let url = create_url!(55, "AAPL", "123456789");
        assert_eq!(url, "Unknown function type received 55");
    }

    #[test]
    fn t_06() {
        let url = create_url!(FuncType:TopQuery,"NONE","12345678");
        assert_eq!(
            url,
            "https://www.alphavantage.co/query?function=TOP_GAINERS_LOSERS&apikey=12345678"
        );
    }

    #[test]
    fn t_09() {
        let url = create_url!(FuncType:NewsQuery,"AAPL","12345678");
        assert_eq!(url,"https://www.alphavantage.co/query?function=NEWS_SENTIMENT&tickers=AAPL&apikey=12345678");
    }
=======
  #[test]
  fn t_04() {
    let (sym, api_key) = ("AAPL", "123456789");
    let url = create_url!(FuncType:SymSearch,sym,api_key);
    assert_eq!(url, "https://www.alphavantage.co/query?function=SYMBOL_SEARCH&keywords=AAPL&apikey=123456789&datatype=csv");
  }

  #[test]
  fn t_05() {
    let url = create_url!(55, "AAPL", "123456789");
    assert_eq!(url, "Unknown function type received 55");
  }

  #[test]
  fn t_06() {
    let url = create_url!(FuncType:TopQuery,"NONE","12345678");
    assert_eq!(
      url,
      "https://www.alphavantage.co/query?function=TOP_GAINERS_LOSERS&apikey=12345678"
    );
  }

  #[test]
  fn t_09() {
    let url = create_url!(FuncType:NewsQuery,"AAPL","12345678");
    assert_eq!(
      url,
      "https://www.alphavantage.co/query?function=NEWS_SENTIMENT&tickers=AAPL&apikey=12345678"
    );
  }
>>>>>>> 135ed532
}<|MERGE_RESOLUTION|>--- conflicted
+++ resolved
@@ -118,28 +118,6 @@
     );
   }
 
-<<<<<<< HEAD
-    #[test]
-    fn t_05() {
-        let url = create_url!(55, "AAPL", "123456789");
-        assert_eq!(url, "Unknown function type received 55");
-    }
-
-    #[test]
-    fn t_06() {
-        let url = create_url!(FuncType:TopQuery,"NONE","12345678");
-        assert_eq!(
-            url,
-            "https://www.alphavantage.co/query?function=TOP_GAINERS_LOSERS&apikey=12345678"
-        );
-    }
-
-    #[test]
-    fn t_09() {
-        let url = create_url!(FuncType:NewsQuery,"AAPL","12345678");
-        assert_eq!(url,"https://www.alphavantage.co/query?function=NEWS_SENTIMENT&tickers=AAPL&apikey=12345678");
-    }
-=======
   #[test]
   fn t_04() {
     let (sym, api_key) = ("AAPL", "123456789");
@@ -170,5 +148,4 @@
       "https://www.alphavantage.co/query?function=NEWS_SENTIMENT&tickers=AAPL&apikey=12345678"
     );
   }
->>>>>>> 135ed532
 }