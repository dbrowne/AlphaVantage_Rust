--- conflicted
+++ resolved
@@ -61,15 +61,6 @@
     }
   };
 
-<<<<<<< HEAD
-    for (sid, symbol) in results {
-        println!("{}: {}", sid, symbol);
-        dur_time = Local::now();
-        if let Err(err) = get_overview(conn, sid, symbol) {
-            println!("Error running reader: {}", err);
-            process::exit(1);
-        }
-=======
   for (sid, symbol) in results {
     println!("{}: {}", sid, symbol);
     dur_time = Local::now();
@@ -77,7 +68,6 @@
       println!("Error running reader: {}", err);
       process::exit(1);
     }
->>>>>>> 135ed532
 
     resp_time = Local::now();
     if resp_time - dur_time < *MIN_TIME {
