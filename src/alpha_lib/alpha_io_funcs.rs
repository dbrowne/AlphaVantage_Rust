/*
 *
 *
 *
 *
 * MIT License
 * Copyright (c) 2023. Dwight J. Browne
 * dwight[-dot-]browne[-at-]dwightjbrowne[-dot-]com
 *
 *
 * Permission is hereby granted, free of charge, to any person obtaining a copy
 * of this software and associated documentation files (the "Software"), to deal
 * in the Software without restriction, including without limitation the rights
 * to use, copy, modify, merge, publish, distribute, sublicense, and/or sell
 * copies of the Software, and to permit persons to whom the Software is
 * furnished to do so, subject to the following conditions:
 *
 * The above copyright notice and this permission notice shall be included in all
 * copies or substantial portions of the Software.
 *
 * THE SOFTWARE IS PROVIDED "AS IS", WITHOUT WARRANTY OF ANY KIND, EXPRESS OR
 * IMPLIED, INCLUDING BUT NOT LIMITED TO THE WARRANTIES OF MERCHANTABILITY,
 * FITNESS FOR A PARTICULAR PURPOSE AND NONINFRINGEMENT. IN NO EVENT SHALL THE
 * AUTHORS OR COPYRIGHT HOLDERS BE LIABLE FOR ANY CLAIM, DAMAGES OR OTHER
 * LIABILITY, WHETHER IN AN ACTION OF CONTRACT, TORT OR OTHERWISE, ARISING FROM,
 * OUT OF OR IN CONNECTION WITH THE SOFTWARE OR THE USE OR OTHER DEALINGS IN THE
 * SOFTWARE.
 */

extern crate chrono_tz;

<<<<<<< HEAD
use crate::alpha_lib::alpha_data_types::{
    AlphaSymbol, Convert, FullOverview, RawDailyPrice, RawIntraDayPrice, Root, TopType,
};
use crate::alpha_lib::alpha_funcs::{normalize_alpha_region, top_constants};
use crate::create_url;
use crate::db_funcs::{
    create_intra_day, create_overview, create_symbol, get_intr_day_max_date, get_next_sid, get_sid,
    get_summary_max_date, get_symbols_and_sids_for, insert_open_close, insert_top_stat,
};
use crate::dbfunctions::base::establish_connection_or_exit;
use crate::security_types::sec_types::SecurityType;
=======
use std::{collections::HashMap, env::VarError, error::Error, thread, time};

>>>>>>> 135ed532
use chrono::{DateTime, Duration, Local, NaiveDate, NaiveDateTime};
use diesel::PgConnection;
use serde_json::Value;
<<<<<<< HEAD
use std::collections::HashMap;
use std::env::VarError;
use std::error::Error;
use std::{thread, time};

use crate::alpha_lib::news_type::NewsRoot;
use crate::db_models::IntraDayPrice;
use diesel::PgConnection;
=======

use crate::{
  alpha_lib::{
    alpha_data_types::{
      AlphaSymbol, Convert, FullOverview, RawDailyPrice, RawIntraDayPrice, Root, TopType,
    },
    alpha_funcs::{normalize_alpha_region, top_constants},
    news_type::NewsRoot,
  },
  create_url,
  db_funcs::{
    create_intra_day, create_overview, create_symbol, get_intr_day_max_date, get_next_sid, get_sid,
    get_summary_max_date, get_symbols_and_sids_for, insert_open_close, insert_top_stat,
  },
  db_models::IntraDayPrice,
  dbfunctions::base::establish_connection_or_exit,
  security_types::sec_types::SecurityType,
};
>>>>>>> 135ed532

const SYMBOL: &str = "symbol";
const MAX_ERRORS: i32 = 50;

pub fn get_api_key() -> Result<String, VarError> {
  std::env::var("ALPHA_VANTAGE_API_KEY")
}

/// # process_symbols Function
///
/// This function makes HTTP requests to the Alpha Vantage API to retrieve the basic symbol data
///for the symbol table.
/// It reads symbols from an array of strings and makes requests at a maximum rate of 75 reqs/min.
/// This function checks for duplicate symbols and writes unique records into the sec database.
///
/// # Arguments
///
/// * `sec_vec` - A 2D vector containing symbol strings.
///
/// # Returns
///
/// * `Ok(())` - The function completed successfully.
/// * `Err(Box<dyn Error>)` - An error occurred during the operation.
///
/// # Errors
///
/// This function will return an error if there are any issues reading the environment variables,
/// making the HTTP request, parsing the response, or interacting with the database.
///
/// # Example
///
/// ```ignore
/// use alpha_vantage_rust::alpha_lib::alpha_io_funcs::process_symbols;
/// let symbols = vec![vec!["AAPL".to_string(),  "GOOG".to_string()], vec!["TSLA".to_string()]];
/// let result = process_symbols(symbols);
///
/// match result {
///     Ok(_) => println!("Operation completed successfully."),
///     Err(e) => println!("An error occurred: {}", e),
/// }
/// ```
///
///
/// TODO:  Refactor as this is a bit of a mess
<<<<<<< HEAD
///
pub fn process_symbols(sec_vec: Vec<Vec<String>>, load_missed: bool) -> Result<(), Box<dyn Error>> {
    let api_key = get_api_key()?;

    let mut type_map: HashMap<SecurityType, i32> = HashMap::new();
    let mut symbol_map: HashMap<String, i32> = HashMap::new();
    let mut err_ct = 0;

    let conn = &mut establish_connection_or_exit();
    let mut dur_time: DateTime<Local>;
    let mut resp_time: DateTime<Local>;
    let min_time = Duration::milliseconds(350); //We cant make MIN_TIME a constant because it is not a primitive type

    if load_missed {
        let symbs = get_symbols_and_sids_for(conn, "USA".to_string(), "Eqty".to_string())
            .expect("Can't get symbols");
        for (symb, sid) in symbs {
            symbol_map.insert(symb, 1);
=======
pub fn process_symbols(sec_vec: Vec<Vec<String>>, load_missed: bool) -> Result<(), Box<dyn Error>> {
  let api_key = get_api_key()?;

  let mut type_map: HashMap<SecurityType, i32> = HashMap::new();
  let mut symbol_map: HashMap<String, i32> = HashMap::new();
  let mut err_ct = 0;

  let conn = &mut establish_connection_or_exit();
  let mut dur_time: DateTime<Local>;
  let mut resp_time: DateTime<Local>;
  let min_time = Duration::milliseconds(350); //We cant make MIN_TIME a constant because it is not a primitive type

  if load_missed {
    let symbs = get_symbols_and_sids_for(conn, "USA".to_string(), "Eqty".to_string())
      .expect("Can't get symbols");
    for (symb, _sid) in symbs {
      symbol_map.insert(symb, 1);
    }
  }

  for sym_vec in sec_vec {
    for symb in sym_vec {
      let url = create_url!(FuncType:SymSearch,symb,api_key);
      let resp = reqwest::blocking::get(&url); //todo: change to async & refactor
      resp_time = Local::now();
      if let Ok(resp) = resp {
        let text = match resp.text() {
          Ok(text) => text,
          Err(e) => {
            println!("Couldn't read text: {}", e);
            err_ct += 1;
            if err_ct > MAX_ERRORS {
              println!("Too many errors: {}", err_ct);
              return Err(e.into());
            }
            continue;
          }
        };

        if err_ct > MAX_ERRORS {
          return Err(format!("Too many errors: {}", err_ct).into());
        }

        if !text.contains(SYMBOL) {
          //todo: Improve logging here
          // println!("Bad response for symbol: {:?}", symb);
          // println!("text error: for {:?}", text);
          continue;
>>>>>>> 135ed532
        }

<<<<<<< HEAD
    for sym_vec in sec_vec {
        for symb in sym_vec {
            let url = create_url!(FuncType:SymSearch,symb,api_key);
            let resp = reqwest::blocking::get(&url); //todo: change to async & refactor
            resp_time = Local::now();
            if let Ok(resp) = resp {
                let text = match resp.text() {
                    Ok(text) => text,
                    Err(e) => {
                        println!("Couldn't read text: {}", e);
                        err_ct += 1;
                        if err_ct > MAX_ERRORS {
                            println!("Too many errors: {}", err_ct);
                            return Err(e.into());
                        }
                        continue;
                    }
                };

                if err_ct > MAX_ERRORS {
                    return Err(format!("Too many errors: {}", err_ct).into());
                }

                if !text.contains(SYMBOL) {
                    println!("Bad response for symbol: {:?}", symb);
                    println!("text error: for {:?}", text);
                    continue;
                }

                let mut rdr = csv::Reader::from_reader(text.as_bytes());
                for result in rdr.deserialize() {
                    let mut record: AlphaSymbol =
                        result.expect("process_symbols: can't read record");
                    if symbol_map.insert(record.symbol.clone(), 1).is_some() {
                        println!("Duplicate symbol: {}", record.symbol);
                        continue;
                    }

                    let (sec_type, sec_type_string) = SecurityType::get_detailed_sec_type(
                        record.s_type.as_str(),
                        record.name.as_str(),
                    );
                    record.s_type = sec_type_string.clone();
                    record.region = normalize_alpha_region(record.region.as_str());

                    if load_missed && record.region.ne("USA") {
                        continue;
                    }
                    if !type_map.contains_key(&sec_type) {
                        type_map.insert(sec_type, 1);
                    } else {
                        type_map.entry(sec_type).and_modify(|e| *e += 1);
                    }
                    let mut s_id: i64;
                    if load_missed {
                        s_id = get_next_sid(conn, sec_type_string).expect("Can't get next sid");
                    } else {
                        s_id = SecurityType::encode(
                            sec_type,
                            type_map.get(&sec_type).unwrap().clone() as u32,
                        );
                    }
                    create_symbol(conn, s_id, record).expect("Can't write to DB fatal error");

                    dur_time = Local::now();

                    if dur_time - resp_time < min_time {
                        // Current rate limit is 75 per minute
                        std::thread::sleep(std::time::Duration::from_secs(1));
                        println!("stats:{}, {:?}", Local::now(), type_map);
                    }
                }
            } else {
                println!("Error: {:?}", resp);
            }
=======
        let mut rdr = csv::Reader::from_reader(text.as_bytes());
        for result in rdr.deserialize() {
          let mut record: AlphaSymbol = result.expect("process_symbols: can't read record");
          if symbol_map.insert(record.symbol.clone(), 1).is_some() {
            // todo: Improve logging
            // println!("Duplicate symbol: {}", record.symbol);
            continue;
          }

          let (sec_type, sec_type_string) =
            SecurityType::get_detailed_sec_type(record.s_type.as_str(), record.name.as_str());
          record.s_type = sec_type_string.clone();
          record.region = normalize_alpha_region(record.region.as_str());

          if load_missed && record.region.ne("USA") {
            continue;
          }
          if !type_map.contains_key(&sec_type) {
            type_map.insert(sec_type, 1);
          } else {
            type_map.entry(sec_type).and_modify(|e| *e += 1);
          }
          let s_id: i64;
          if load_missed {
            s_id = get_next_sid(conn, sec_type_string).expect("Can't get next sid");
          } else {
            s_id = SecurityType::encode(sec_type, type_map.get(&sec_type).unwrap().clone() as u32);
          }
          create_symbol(conn, s_id, record).expect("Can't write to DB fatal error");

          dur_time = Local::now();

          if dur_time - resp_time < min_time {
            // Current rate limit is 75 per minute
            std::thread::sleep(std::time::Duration::from_secs(1));
            println!("stats:{}, {:?}", Local::now(), type_map);
          }
>>>>>>> 135ed532
        }
      } else {
        println!("Error: {:?}", resp);
      }
    }
  }

  Ok(())
}

/// Fetches and processes the overview of a financial entity using an external API.
///
/// This function contacts the external API specified by the `ALPHA_VANTAGE_API_KEY` environment
/// variable to get a detailed overview of a financial entity identified by its `sid` and `symbol`.
/// After obtaining the overview, the function processes the response to create a `FullOverview`
/// struct and subsequently stores it in the database.
///
/// # Parameters
///
/// * `sid`: An `i64` identifier representing the financial entity.
/// * `symb`: A `String` representing the symbol of the financial entity.
///
/// # Returns
///
/// * `Result<(), Box<dyn Error>>`: Returns an `Ok(())` if the operation is successful. Returns an
///   `Err` wrapped in a `Box` if any error occurs.
///
///
/// # Examples
///
/// ```ignore
/// let sid = 12345;
/// let symb = "AAPL".to_string();
///
/// match get_overview(sid, symb) {
///     Ok(_) => println!("Overview fetched and processed successfully."),
///     Err(e) => println!("Error fetching or processing overview: {:?}", e),
/// }
/// ```
///
/// # Panics
///
/// * This function will panic if the `ALPHA_VANTAGE_API_KEY` environment variable is not set.
///
/// # Errors
///
<<<<<<< HEAD
/// * It might return an error if there's a problem establishing a database connection, making the external API request, or processing the response.
pub fn get_overview(
    connection: &mut PgConnection,
    s_id: i64,
    symb: String,
) -> Result<(), Box<dyn Error>> {
    const SYMBOL: &str = "Symbol";
    let api_key = get_api_key()?;
    let url = create_url!(FuncType:Overview,symb,api_key);
    let response = reqwest::blocking::get(&url);

    if let Ok(response) = response {
        println!("Response is: {:?}", response);
        let text = match response.text() {
            Ok(text) => text,
            Err(err) => {
                println!("Error getting text from response: {:?}", err);
                return Err("Error getting text from response".into());
            }
        };
=======
/// * It might return an error if there's a problem establishing a database connection, making the
///   external API request, or processing the response.
pub fn get_overview(
  connection: &mut PgConnection,
  s_id: i64,
  symb: String,
) -> Result<(), Box<dyn Error>> {
  const SYMBOL: &str = "Symbol";
  let api_key = get_api_key()?;
  let url = create_url!(FuncType:Overview,symb,api_key);
  let response = reqwest::blocking::get(&url);

  if let Ok(response) = response {
    println!("Response is: {:?}", response);
    let text = match response.text() {
      Ok(text) => text,
      Err(err) => {
        println!("Error getting text from response: {:?}", err);
        return Err("Error getting text from response".into());
      }
    };
>>>>>>> 135ed532

    if !text.contains(SYMBOL) {
      println!("Missing overview  for Symbol {}: {:?}", symb, text);
      thread::sleep(time::Duration::from_secs(1));
    } else {
      let json = match serde_json::from_str::<Value>(&text) {
        Ok(json) => json,
        Err(err) => {
          println!("Error parsing json: {:?}", err);
          return Err("Error parsing json".into());
        }
      };
      let ov = FullOverview::new(s_id, json);
      if let Some(ov) = ov {
        println!("Overview: {:?}", ov);
        create_overview(connection, ov)?;
      } else {
        //todo: improve logging here
        // println!("Error: for {}: {:?}", symb, text);
      }
    }
  } else {
    println!("Error getting response: {:?}", response);
  }

  Ok(())
}

fn get_api_data(url: &str) -> Result<String, Box<dyn Error>> {
  let response = reqwest::blocking::get(url)?;
  let text = response.text()?;
  Ok(text)
}

fn get_top_data(url: &str) -> Result<Root, Box<dyn Error>> {
  let response = reqwest::blocking::get(url)?;
  let text = response.json::<Root>()?;
  Ok(text)
}

pub fn get_news_root(url: &str) -> Result<NewsRoot, Box<dyn Error>> {
  let response = reqwest::blocking::get(url)?;
  let text = response.json::<NewsRoot>()?;
  Ok(text)
}

fn parse_intraday_from_csv(text: &str) -> Result<Vec<RawIntraDayPrice>, Box<dyn Error>> {
  let mut recs = csv::Reader::from_reader(text.as_bytes());
  recs
    .deserialize()
    .collect::<Result<Vec<RawIntraDayPrice>, _>>()
    .map_err(|e| e.into())
}

fn persist_ticks(
<<<<<<< HEAD
    connection: &mut PgConnection,
    s_id: i64,
    symb: String,
    ticks: Vec<RawIntraDayPrice>,
) -> Result<(), Box<dyn Error>> {
    let last_date = get_intr_day_max_date(connection, s_id);

    let mut skipped = 0;

    let mut processed = 0;

    for tick in ticks {
        let tmp_tick = IntraDayPrice {
            eventid: 0,
            tstamp: NaiveDateTime::parse_from_str(&tick.timestamp, "%Y-%m-%d %H:%M:%S")?,
            sid: s_id,
            symbol: symb.clone(),
            open: tick.open,
            high: tick.high,
            low: tick.low,
            close: tick.close,
            volume: tick.volume,
        };
        if tmp_tick.tstamp > last_date {
            let _ = create_intra_day(connection, tmp_tick);
            processed += 1;
        } else {
            skipped += 1;
        }
=======
  connection: &mut PgConnection,
  s_id: i64,
  symb: &String,
  ticks: Vec<RawIntraDayPrice>,
) -> Result<(), Box<dyn Error>> {
  let last_date = get_intr_day_max_date(connection, s_id);

  let mut skipped = 0;

  let mut processed = 0;

  for tick in ticks {
    let tmp_tick = IntraDayPrice {
      eventid: 0,
      tstamp: NaiveDateTime::parse_from_str(&tick.timestamp, "%Y-%m-%d %H:%M:%S")?,
      sid: s_id,
      symbol: symb.clone(),
      open: tick.open,
      high: tick.high,
      low: tick.low,
      close: tick.close,
      volume: tick.volume,
    };
    if tmp_tick.tstamp > last_date {
      let _ = create_intra_day(connection, tmp_tick);
      processed += 1;
    } else {
      skipped += 1;
>>>>>>> 135ed532
    }
  }
  Ok(())
}

pub fn load_intraday(
<<<<<<< HEAD
    conn: &mut PgConnection,
    symb: String,
    s_id: i64,
) -> Result<(), Box<dyn Error>> {
    const HEADER: &str = "timestamp,open,high,low,close,volume";
    let api_key = get_api_key()?;
    let url = create_url!(FuncType:TsIntra,symb,api_key);
    let text = get_api_data(&url)?;
    if !text.contains(HEADER) {
        eprintln!("Error: for {}: {:?}", symb, text);
        // alpha vantage will return an error for a symol missing a price
        return Ok(());
    };

    let ticks = parse_intraday_from_csv(&text)?;
    persist_ticks(conn, s_id, symb, ticks)?;

    Ok(())
}

fn gen_new_summary_price(json_inp: (&String, &Value), sym: String) -> Option<RawDailyPrice> {
    //todo   Refactor
    let dt = NaiveDate::parse_from_str(json_inp.0, "%Y-%m-%d")
        .map_err(|e| {
            println!("Error parsing date: {:?}", e);
            e
        })
        .ok()?;

    let open = json_inp.1["1. open"]
        .as_str()
        .unwrap()
        .parse::<f32>()
        .ok()?;
    let high = json_inp.1["2. high"]
        .as_str()
        .unwrap()
        .parse::<f32>()
        .ok()?;
    let low = json_inp.1["3. low"].as_str().unwrap().parse::<f32>().ok()?;
    let close = json_inp.1["4. close"]
        .as_str()
        .unwrap()
        .parse::<f32>()
        .ok()?;
    let volume = json_inp.1["5. volume"]
        .as_str()
        .unwrap()
        .parse::<i32>()
        .ok()?;

    Some(RawDailyPrice {
        date: dt,
        symbol: sym,
        open,
        high,
        low,
        close,
        volume,
=======
  conn: &mut PgConnection,
  symb: &String,
  s_id: i64,
) -> Result<(), Box<dyn Error>> {
  const HEADER: &str = "timestamp,open,high,low,close,volume";
  let api_key = get_api_key()?;
  let url = create_url!(FuncType:TsIntra,symb,api_key);
  let text = get_api_data(&url)?;
  if !text.contains(HEADER) {
    // todo: Improve logging here
    // eprintln!("Error: for {}: {:?}", symb, text);
    // alpha vantage will return an error for a symol missing a price
    return Ok(());
  };

  let ticks = parse_intraday_from_csv(&text)?;
  persist_ticks(conn, s_id, &symb, ticks)?;

  Ok(())
}

fn gen_new_summary_price(json_inp: (&String, &Value), sym: String) -> Option<RawDailyPrice> {
  //todo   Refactor
  let dt = NaiveDate::parse_from_str(json_inp.0, "%Y-%m-%d")
    .map_err(|e| {
      println!("Error parsing date: {:?}", e);
      e
>>>>>>> 135ed532
    })
    .ok()?;

  let open = json_inp.1["1. open"]
    .as_str()
    .unwrap()
    .parse::<f32>()
    .ok()?;
  let high = json_inp.1["2. high"]
    .as_str()
    .unwrap()
    .parse::<f32>()
    .ok()?;
  let low = json_inp.1["3. low"].as_str().unwrap().parse::<f32>().ok()?;
  let close = json_inp.1["4. close"]
    .as_str()
    .unwrap()
    .parse::<f32>()
    .ok()?;
  let volume = json_inp.1["5. volume"]
    .as_str()
    .unwrap()
    .parse::<i32>()
    .ok()?;

  Some(RawDailyPrice {
    date: dt,
    symbol: sym,
    open,
    high,
    low,
    close,
    volume,
  })
}
/// Loads and updates the daily stock price summaries for a given symbol.
///
/// This function retrieves the daily stock prices from an external API and updates
/// the database with the new information that has not yet been recorded up to the
/// latest date known in the database for the given stock symbol and source ID.
///
/// # Parameters
/// - `conn`: A mutable reference to a PostgreSQL connection to perform database operations.
/// - `symb`: The stock symbol for which the daily summary is being loaded.
/// - `s_id`: A unique identifier for the source of the stock data.
///
/// # Returns
/// - `Ok(())` if the daily summaries were successfully loaded and updated in the database.
/// - `Err(e)` where `e` is a boxed error if any operation within the function fails, including API
///   data retrieval, data parsing, or database operations.
///
/// # Errors
/// - Returns an error if the API key retrieval fails.
/// - Returns an error if there is a failure in fetching or parsing the API data.
/// - Database related errors are propagated if any insert operation fails.
///
/// # Example
/// ```no_run
/// use your_crate::db_operations::{PgConnection, load_summary};
///
/// let mut conn = PgConnection::establish("connection_string").unwrap();
/// let symbol = "AAPL".to_string();
/// let source_id = 1;
///
/// match load_summary(&mut conn, symbol, source_id) {
///     Ok(_) => println!("Summary loaded successfully."),
///     Err(e) => eprintln!("Failed to load summary: {}", e),
/// }
/// ```
///
/// # Remarks
/// - The function checks if the returned data from the API contains a specific header ("Meta
///   Data"). If this header is not present, it assumes that there was an error with the provided
///   symbol (such as missing price data) and will not perform any database updates for this symbol.
/// - It logs the latest date for which data is available in the database and only inserts new
///   records for dates that are after this last known date.
<<<<<<< HEAD
pub fn load_summary(
    conn: &mut PgConnection,
    symb: String,
    s_id: i64,
) -> Result<(), Box<dyn Error>> {
    let api_key = get_api_key()?;
    let url = create_url!(FuncType:TsDaily,symb.clone(),api_key);
    let text = get_api_data(&url)?;
    const HEADER: &str = "Meta Data";
    if !text.contains(HEADER) {
        eprintln!("Error: for {}: {:?}", symb.clone(), text);
        // alpha vantage will return an error for a symol missing a price
        return Ok(());
    };

    let daily_prices = get_open_close(&text, &symb)?;
    let last_date = get_summary_max_date(conn, s_id);
    println!("last date for sid{} is {:?}", s_id, last_date);
    for oc in daily_prices {
        print!("{:?}", oc.date);
        if oc.date > last_date {
            insert_open_close(conn, symb.clone(), s_id, oc)?;
        }
=======
pub fn load_summary(conn: &mut PgConnection, symb: &str, s_id: i64) -> Result<(), Box<dyn Error>> {
  let api_key = get_api_key()?;
  let url = create_url!(FuncType:TsDaily,symb,api_key);
  let text = get_api_data(&url)?;
  const HEADER: &str = "Meta Data";
  if !text.contains(HEADER) {
    //todo: improve logging here
    // eprintln!("Error: for {}: {:?}", symb.clone(), text);
    // alpha vantage will return an error for a symol missing a price
    return Ok(());
  };

  let daily_prices = get_open_close(&text, &symb.to_string())?;
  let last_date = get_summary_max_date(conn, s_id);
  //todo: improve logging here

  // println!("last date for sid{} is {:?}", s_id, last_date);
  for oc in daily_prices {
    //todo: improve logging here

    // print!("{:?}", oc.date);
    if oc.date > last_date {
      insert_open_close(conn, &symb.to_string(), s_id, oc)?;
>>>>>>> 135ed532
    }
  }

  Ok(())
}

/// Retrieves the opening and closing prices for a given financial symbol from a JSON string.
///
/// This function parses the input JSON string, expecting to find daily prices under
/// the "Time Series (Daily)" key. For each day, it will attempt to generate a `RawDailyPrice`
/// using the provided `gen_new_summary_price` function and the given financial symbol.
///
/// # Arguments
/// * `inp` - A string slice representing the JSON input containing daily prices.
/// * `symb` - A reference to a string representing the financial symbol for which we are retrieving
///   the opening and closing prices.
///
/// # Returns
/// * On success, a `Result` containing a vector of `RawDailyPrice` items.
/// * On error, a `Result` containing an error of type `Box<dyn Error>`.
///
/// # Errors
/// This function will return an error if:
/// * The input string cannot be parsed into a valid JSON structure.
/// * The parsed JSON does not contain the expected "Time Series (Daily)" key or it's not an object.
/// * Any error that might arise from the `gen_new_summary_price` function.
///
/// # Examples
///
/// ```ignore
/// // Assuming a valid JSON string `json_str` and a symbol `symb`:
/// let results = get_open_close(&json_str, &symb);
/// match results {
///     Ok(daily_prices) => {
///         for price in daily_prices {
///             println!("{:?}", price);
///         }
///     },
///     Err(e) => eprintln!("Error: {}", e),
/// }
/// ```
fn get_open_close(inp: &str, symb: &String) -> Result<Vec<RawDailyPrice>, Box<dyn Error>> {
<<<<<<< HEAD
    const HEADER: &str = "Time Series (Daily)";
    let mut daily_prices: Vec<RawDailyPrice> = Vec::new();
    let json_data: Value = serde_json::from_str(inp)?;

    let json_prices = json_data[HEADER].as_object().ok_or_else(|| {
        let err_msg = format!("Error getting {} from json data", HEADER);
        eprintln!("{}", err_msg);
        err_msg
    })?;

    for (date, data) in json_prices.iter() {
        if let Some(open_close) = gen_new_summary_price((date, data), symb.clone()) {
            daily_prices.push(open_close);
        }
=======
  const HEADER: &str = "Time Series (Daily)";
  let mut daily_prices: Vec<RawDailyPrice> = Vec::new();
  let json_data: Value = serde_json::from_str(inp)?;

  let json_prices = json_data[HEADER].as_object().ok_or_else(|| {
    let err_msg = format!("Error getting {} from json data", HEADER);
    eprintln!("{}", err_msg);
    err_msg
  })?;

  for (date, data) in json_prices.iter() {
    if let Some(open_close) = gen_new_summary_price((date, data), symb.clone()) {
      daily_prices.push(open_close);
>>>>>>> 135ed532
    }
  }

  Ok(daily_prices)
}

/// Loads the top stock performers from an API and updates the database with the current
/// information.
///
/// This function fetches data for top gainers, top losers, and most actively traded stocks from
/// The AlphaVantage API and updates the database with these details, organizing the data by
/// category and tagging each entry with the timestamp of the last update.
///
/// # Parameters
/// - `conn`: A mutable reference to a PostgreSQL connection to perform database operations.
///
/// # Returns
/// - `Ok(())` if the data is successfully fetched and processed into the database.
/// - `Err(e)` where `e` is a boxed error if there is a failure in any part of the process,
///   including retrieving or processing the API data, or any database operations.
///
/// # Errors
/// - The function propagates errors from the underlying API call, data parsing, or database
///   operations.
/// - Errors from obtaining the API key or constructing the URL are also propagated.
///
/// # Example
/// ```no_run
/// use your_crate::db_operations::{PgConnection, load_tops};
///
/// let mut conn = PgConnection::establish("connection_string").unwrap();
///
/// match load_tops(&mut conn) {
///     Ok(_) => println!("Top stocks data updated successfully."),
///     Err(e) => eprintln!("Failed to update top stocks data: {}", e),
/// }
/// ```
///
/// # Remarks
/// - The function first retrieves an API key and constructs a URL for the API request.
/// - The data for top gainers, top losers, and most actively traded stocks is retrieved as a `Root`
///   object.
/// - Each category of data (top gainers, losers, and active trades) is processed separately.
/// - All entries are tagged with a timestamp indicating the last update from the API, ensuring that
///   the database contains the most current information available.
///
/// This function is designed to be run at regular intervals to keep the database up to date with
/// the latest market movements.
pub fn load_tops(conn: &mut PgConnection) -> Result<(), Box<dyn Error>> {
  let api_key = get_api_key()?;
  let url = create_url!(FuncType:TopQuery," ",api_key);

  let root: Root = get_top_data(&url)?;

  let last_update = get_time_stamp(root.last_updated)?;

<<<<<<< HEAD
    process_data_for_type(conn, &root.top_gainers, TopType::TopGainer, last_update)?;
    process_data_for_type(conn, &root.top_losers, TopType::TopLoser, last_update)?;
    process_data_for_type(
        conn,
        &root.most_actively_traded,
        TopType::TopActive,
        last_update,
    )?;
=======
  process_data_for_type(conn, &root.top_gainers, TopType::TopGainer, last_update)?;
  process_data_for_type(conn, &root.top_losers, TopType::TopLoser, last_update)?;
  process_data_for_type(
    conn,
    &root.most_actively_traded,
    TopType::TopActive,
    last_update,
  )?;
>>>>>>> 135ed532

  Ok(())
}

/// Processes a set of data items for a specific type, converting them to top statistics
/// and inserting them into a database.
///
/// This function iterates through a collection of data items, converts each item into a
/// top statistic using the provided conversion trait, determines the corresponding ID
/// for the ticker, and then inserts the top statistic into the database.
///
/// # Parameters
///
/// * `conn`: A mutable reference to a PostgreSQL connection.
/// * `data`: A slice of data items that implement the `Convert` trait.
/// * `top_type`: The type of top data being processed, represented by the `TopType` enum.
/// * `last_update`: A timestamp indicating the last update time for the data.
///
/// # Returns
///
/// * `Ok(())` if the processing succeeds.
/// * `Err(Box<dyn Error>)` if any step in the process encounters an error.
///
/// # Note
///
/// If there's an error while fetching the ID for a specific ticker, the function will
/// skip that ticker and continue with the next item in the data collection.
fn process_data_for_type(
  conn: &mut PgConnection,
  data: &[impl Convert],
  top_type: TopType,
  last_update: NaiveDateTime,
) -> Result<(), Box<dyn Error>> {
  for item in data {
    let tt = item.make_top_stat()?;
    let s_id = match get_sid(conn, tt.ticker.clone()) {
      Ok(value) => value,
      Err(_) => continue,
    };
    let typ = top_constants(&top_type);
    insert_top_stat(conn, s_id, tt.clone(), &typ, last_update)?;
  }
  Ok(())
}

/// Parses a string to extract a date and time, ignoring the timezone.
///
/// This function takes a string input that contains a date, time, and timezone,
/// parses it to extract the datetime component, and returns a `NaiveDateTime` object.
/// The timezone part of the string is ignored during parsing.
///
/// # Parameters
/// - `inp`: A string in the format "YYYY-MM-DD HH:MM:SS TZ" where TZ is the timezone.
///
/// # Returns
/// - `Ok(NaiveDateTime)` if the datetime string is successfully parsed.
/// - `Err(e)` where `e` is a boxed error if parsing fails.
///
/// # Errors
/// - The function will return an error if the input string does not contain exactly two parts
///   separated by a space, or if the datetime part of the string is not in the expected format.
///
/// # Example
/// ```ignore
/// use alpha_vantage_rust::time_functions::get_time_stamp;
/// use chrono::NaiveDateTime;
///
/// let input = "2023-04-01 15:30:00 UTC";
/// match get_time_stamp(input.to_string()) {
///     Ok(datetime) => println!("Parsed datetime: {}", datetime),
///     Err(e) => eprintln!("Error parsing datetime: {}", e),
/// }
/// ```
///
/// # Remarks
/// - This function assumes that the input string will always follow the format with a space
///   separating the datetime and timezone components. It uses `rsplitn` with a limit of 2 to split
///   the string from the end, ensuring that the last part (timezone) is separated first.
fn get_time_stamp(inp: String) -> Result<NaiveDateTime, Box<dyn Error>> {
  let mut parts = inp.rsplitn(2, ' ');
  let _tz = parts.next().unwrap();
  let tm = parts.next().unwrap();
  let naive_dt = NaiveDateTime::parse_from_str(tm, "%Y-%m-%d %H:%M:%S")?;
  Ok(naive_dt)
}

#[cfg(test)]
mod test {
  use crate::alpha_lib::alpha_io_funcs::get_time_stamp;

  #[test]
  fn t_001() {
    let inp = "2023-10-03 16:15:59 US/Eastern";

    assert!(get_time_stamp(inp.to_string()).is_ok());
  }
}<|MERGE_RESOLUTION|>--- conflicted
+++ resolved
@@ -29,35 +29,11 @@
 
 extern crate chrono_tz;
 
-<<<<<<< HEAD
-use crate::alpha_lib::alpha_data_types::{
-    AlphaSymbol, Convert, FullOverview, RawDailyPrice, RawIntraDayPrice, Root, TopType,
-};
-use crate::alpha_lib::alpha_funcs::{normalize_alpha_region, top_constants};
-use crate::create_url;
-use crate::db_funcs::{
-    create_intra_day, create_overview, create_symbol, get_intr_day_max_date, get_next_sid, get_sid,
-    get_summary_max_date, get_symbols_and_sids_for, insert_open_close, insert_top_stat,
-};
-use crate::dbfunctions::base::establish_connection_or_exit;
-use crate::security_types::sec_types::SecurityType;
-=======
 use std::{collections::HashMap, env::VarError, error::Error, thread, time};
 
->>>>>>> 135ed532
 use chrono::{DateTime, Duration, Local, NaiveDate, NaiveDateTime};
 use diesel::PgConnection;
 use serde_json::Value;
-<<<<<<< HEAD
-use std::collections::HashMap;
-use std::env::VarError;
-use std::error::Error;
-use std::{thread, time};
-
-use crate::alpha_lib::news_type::NewsRoot;
-use crate::db_models::IntraDayPrice;
-use diesel::PgConnection;
-=======
 
 use crate::{
   alpha_lib::{
@@ -76,7 +52,6 @@
   dbfunctions::base::establish_connection_or_exit,
   security_types::sec_types::SecurityType,
 };
->>>>>>> 135ed532
 
 const SYMBOL: &str = "symbol";
 const MAX_ERRORS: i32 = 50;
@@ -121,26 +96,6 @@
 ///
 ///
 /// TODO:  Refactor as this is a bit of a mess
-<<<<<<< HEAD
-///
-pub fn process_symbols(sec_vec: Vec<Vec<String>>, load_missed: bool) -> Result<(), Box<dyn Error>> {
-    let api_key = get_api_key()?;
-
-    let mut type_map: HashMap<SecurityType, i32> = HashMap::new();
-    let mut symbol_map: HashMap<String, i32> = HashMap::new();
-    let mut err_ct = 0;
-
-    let conn = &mut establish_connection_or_exit();
-    let mut dur_time: DateTime<Local>;
-    let mut resp_time: DateTime<Local>;
-    let min_time = Duration::milliseconds(350); //We cant make MIN_TIME a constant because it is not a primitive type
-
-    if load_missed {
-        let symbs = get_symbols_and_sids_for(conn, "USA".to_string(), "Eqty".to_string())
-            .expect("Can't get symbols");
-        for (symb, sid) in symbs {
-            symbol_map.insert(symb, 1);
-=======
 pub fn process_symbols(sec_vec: Vec<Vec<String>>, load_missed: bool) -> Result<(), Box<dyn Error>> {
   let api_key = get_api_key()?;
 
@@ -189,86 +144,8 @@
           // println!("Bad response for symbol: {:?}", symb);
           // println!("text error: for {:?}", text);
           continue;
->>>>>>> 135ed532
         }
 
-<<<<<<< HEAD
-    for sym_vec in sec_vec {
-        for symb in sym_vec {
-            let url = create_url!(FuncType:SymSearch,symb,api_key);
-            let resp = reqwest::blocking::get(&url); //todo: change to async & refactor
-            resp_time = Local::now();
-            if let Ok(resp) = resp {
-                let text = match resp.text() {
-                    Ok(text) => text,
-                    Err(e) => {
-                        println!("Couldn't read text: {}", e);
-                        err_ct += 1;
-                        if err_ct > MAX_ERRORS {
-                            println!("Too many errors: {}", err_ct);
-                            return Err(e.into());
-                        }
-                        continue;
-                    }
-                };
-
-                if err_ct > MAX_ERRORS {
-                    return Err(format!("Too many errors: {}", err_ct).into());
-                }
-
-                if !text.contains(SYMBOL) {
-                    println!("Bad response for symbol: {:?}", symb);
-                    println!("text error: for {:?}", text);
-                    continue;
-                }
-
-                let mut rdr = csv::Reader::from_reader(text.as_bytes());
-                for result in rdr.deserialize() {
-                    let mut record: AlphaSymbol =
-                        result.expect("process_symbols: can't read record");
-                    if symbol_map.insert(record.symbol.clone(), 1).is_some() {
-                        println!("Duplicate symbol: {}", record.symbol);
-                        continue;
-                    }
-
-                    let (sec_type, sec_type_string) = SecurityType::get_detailed_sec_type(
-                        record.s_type.as_str(),
-                        record.name.as_str(),
-                    );
-                    record.s_type = sec_type_string.clone();
-                    record.region = normalize_alpha_region(record.region.as_str());
-
-                    if load_missed && record.region.ne("USA") {
-                        continue;
-                    }
-                    if !type_map.contains_key(&sec_type) {
-                        type_map.insert(sec_type, 1);
-                    } else {
-                        type_map.entry(sec_type).and_modify(|e| *e += 1);
-                    }
-                    let mut s_id: i64;
-                    if load_missed {
-                        s_id = get_next_sid(conn, sec_type_string).expect("Can't get next sid");
-                    } else {
-                        s_id = SecurityType::encode(
-                            sec_type,
-                            type_map.get(&sec_type).unwrap().clone() as u32,
-                        );
-                    }
-                    create_symbol(conn, s_id, record).expect("Can't write to DB fatal error");
-
-                    dur_time = Local::now();
-
-                    if dur_time - resp_time < min_time {
-                        // Current rate limit is 75 per minute
-                        std::thread::sleep(std::time::Duration::from_secs(1));
-                        println!("stats:{}, {:?}", Local::now(), type_map);
-                    }
-                }
-            } else {
-                println!("Error: {:?}", resp);
-            }
-=======
         let mut rdr = csv::Reader::from_reader(text.as_bytes());
         for result in rdr.deserialize() {
           let mut record: AlphaSymbol = result.expect("process_symbols: can't read record");
@@ -306,7 +183,6 @@
             std::thread::sleep(std::time::Duration::from_secs(1));
             println!("stats:{}, {:?}", Local::now(), type_map);
           }
->>>>>>> 135ed532
         }
       } else {
         println!("Error: {:?}", resp);
@@ -353,28 +229,6 @@
 ///
 /// # Errors
 ///
-<<<<<<< HEAD
-/// * It might return an error if there's a problem establishing a database connection, making the external API request, or processing the response.
-pub fn get_overview(
-    connection: &mut PgConnection,
-    s_id: i64,
-    symb: String,
-) -> Result<(), Box<dyn Error>> {
-    const SYMBOL: &str = "Symbol";
-    let api_key = get_api_key()?;
-    let url = create_url!(FuncType:Overview,symb,api_key);
-    let response = reqwest::blocking::get(&url);
-
-    if let Ok(response) = response {
-        println!("Response is: {:?}", response);
-        let text = match response.text() {
-            Ok(text) => text,
-            Err(err) => {
-                println!("Error getting text from response: {:?}", err);
-                return Err("Error getting text from response".into());
-            }
-        };
-=======
 /// * It might return an error if there's a problem establishing a database connection, making the
 ///   external API request, or processing the response.
 pub fn get_overview(
@@ -396,7 +250,6 @@
         return Err("Error getting text from response".into());
       }
     };
->>>>>>> 135ed532
 
     if !text.contains(SYMBOL) {
       println!("Missing overview  for Symbol {}: {:?}", symb, text);
@@ -452,37 +305,6 @@
 }
 
 fn persist_ticks(
-<<<<<<< HEAD
-    connection: &mut PgConnection,
-    s_id: i64,
-    symb: String,
-    ticks: Vec<RawIntraDayPrice>,
-) -> Result<(), Box<dyn Error>> {
-    let last_date = get_intr_day_max_date(connection, s_id);
-
-    let mut skipped = 0;
-
-    let mut processed = 0;
-
-    for tick in ticks {
-        let tmp_tick = IntraDayPrice {
-            eventid: 0,
-            tstamp: NaiveDateTime::parse_from_str(&tick.timestamp, "%Y-%m-%d %H:%M:%S")?,
-            sid: s_id,
-            symbol: symb.clone(),
-            open: tick.open,
-            high: tick.high,
-            low: tick.low,
-            close: tick.close,
-            volume: tick.volume,
-        };
-        if tmp_tick.tstamp > last_date {
-            let _ = create_intra_day(connection, tmp_tick);
-            processed += 1;
-        } else {
-            skipped += 1;
-        }
-=======
   connection: &mut PgConnection,
   s_id: i64,
   symb: &String,
@@ -511,74 +333,12 @@
       processed += 1;
     } else {
       skipped += 1;
->>>>>>> 135ed532
     }
   }
   Ok(())
 }
 
 pub fn load_intraday(
-<<<<<<< HEAD
-    conn: &mut PgConnection,
-    symb: String,
-    s_id: i64,
-) -> Result<(), Box<dyn Error>> {
-    const HEADER: &str = "timestamp,open,high,low,close,volume";
-    let api_key = get_api_key()?;
-    let url = create_url!(FuncType:TsIntra,symb,api_key);
-    let text = get_api_data(&url)?;
-    if !text.contains(HEADER) {
-        eprintln!("Error: for {}: {:?}", symb, text);
-        // alpha vantage will return an error for a symol missing a price
-        return Ok(());
-    };
-
-    let ticks = parse_intraday_from_csv(&text)?;
-    persist_ticks(conn, s_id, symb, ticks)?;
-
-    Ok(())
-}
-
-fn gen_new_summary_price(json_inp: (&String, &Value), sym: String) -> Option<RawDailyPrice> {
-    //todo   Refactor
-    let dt = NaiveDate::parse_from_str(json_inp.0, "%Y-%m-%d")
-        .map_err(|e| {
-            println!("Error parsing date: {:?}", e);
-            e
-        })
-        .ok()?;
-
-    let open = json_inp.1["1. open"]
-        .as_str()
-        .unwrap()
-        .parse::<f32>()
-        .ok()?;
-    let high = json_inp.1["2. high"]
-        .as_str()
-        .unwrap()
-        .parse::<f32>()
-        .ok()?;
-    let low = json_inp.1["3. low"].as_str().unwrap().parse::<f32>().ok()?;
-    let close = json_inp.1["4. close"]
-        .as_str()
-        .unwrap()
-        .parse::<f32>()
-        .ok()?;
-    let volume = json_inp.1["5. volume"]
-        .as_str()
-        .unwrap()
-        .parse::<i32>()
-        .ok()?;
-
-    Some(RawDailyPrice {
-        date: dt,
-        symbol: sym,
-        open,
-        high,
-        low,
-        close,
-        volume,
-=======
   conn: &mut PgConnection,
   symb: &String,
   s_id: i64,
@@ -606,7 +366,6 @@
     .map_err(|e| {
       println!("Error parsing date: {:?}", e);
       e
->>>>>>> 135ed532
     })
     .ok()?;
 
@@ -683,31 +442,6 @@
 ///   symbol (such as missing price data) and will not perform any database updates for this symbol.
 /// - It logs the latest date for which data is available in the database and only inserts new
 ///   records for dates that are after this last known date.
-<<<<<<< HEAD
-pub fn load_summary(
-    conn: &mut PgConnection,
-    symb: String,
-    s_id: i64,
-) -> Result<(), Box<dyn Error>> {
-    let api_key = get_api_key()?;
-    let url = create_url!(FuncType:TsDaily,symb.clone(),api_key);
-    let text = get_api_data(&url)?;
-    const HEADER: &str = "Meta Data";
-    if !text.contains(HEADER) {
-        eprintln!("Error: for {}: {:?}", symb.clone(), text);
-        // alpha vantage will return an error for a symol missing a price
-        return Ok(());
-    };
-
-    let daily_prices = get_open_close(&text, &symb)?;
-    let last_date = get_summary_max_date(conn, s_id);
-    println!("last date for sid{} is {:?}", s_id, last_date);
-    for oc in daily_prices {
-        print!("{:?}", oc.date);
-        if oc.date > last_date {
-            insert_open_close(conn, symb.clone(), s_id, oc)?;
-        }
-=======
 pub fn load_summary(conn: &mut PgConnection, symb: &str, s_id: i64) -> Result<(), Box<dyn Error>> {
   let api_key = get_api_key()?;
   let url = create_url!(FuncType:TsDaily,symb,api_key);
@@ -731,7 +465,6 @@
     // print!("{:?}", oc.date);
     if oc.date > last_date {
       insert_open_close(conn, &symb.to_string(), s_id, oc)?;
->>>>>>> 135ed532
     }
   }
 
@@ -774,22 +507,6 @@
 /// }
 /// ```
 fn get_open_close(inp: &str, symb: &String) -> Result<Vec<RawDailyPrice>, Box<dyn Error>> {
-<<<<<<< HEAD
-    const HEADER: &str = "Time Series (Daily)";
-    let mut daily_prices: Vec<RawDailyPrice> = Vec::new();
-    let json_data: Value = serde_json::from_str(inp)?;
-
-    let json_prices = json_data[HEADER].as_object().ok_or_else(|| {
-        let err_msg = format!("Error getting {} from json data", HEADER);
-        eprintln!("{}", err_msg);
-        err_msg
-    })?;
-
-    for (date, data) in json_prices.iter() {
-        if let Some(open_close) = gen_new_summary_price((date, data), symb.clone()) {
-            daily_prices.push(open_close);
-        }
-=======
   const HEADER: &str = "Time Series (Daily)";
   let mut daily_prices: Vec<RawDailyPrice> = Vec::new();
   let json_data: Value = serde_json::from_str(inp)?;
@@ -803,7 +520,6 @@
   for (date, data) in json_prices.iter() {
     if let Some(open_close) = gen_new_summary_price((date, data), symb.clone()) {
       daily_prices.push(open_close);
->>>>>>> 135ed532
     }
   }
 
@@ -860,16 +576,6 @@
 
   let last_update = get_time_stamp(root.last_updated)?;
 
-<<<<<<< HEAD
-    process_data_for_type(conn, &root.top_gainers, TopType::TopGainer, last_update)?;
-    process_data_for_type(conn, &root.top_losers, TopType::TopLoser, last_update)?;
-    process_data_for_type(
-        conn,
-        &root.most_actively_traded,
-        TopType::TopActive,
-        last_update,
-    )?;
-=======
   process_data_for_type(conn, &root.top_gainers, TopType::TopGainer, last_update)?;
   process_data_for_type(conn, &root.top_losers, TopType::TopLoser, last_update)?;
   process_data_for_type(
@@ -878,7 +584,6 @@
     TopType::TopActive,
     last_update,
   )?;
->>>>>>> 135ed532
 
   Ok(())
 }
