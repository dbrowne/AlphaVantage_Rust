/*
 *
 *
 *
 *
 * MIT License
 * Copyright (c) 2023. Dwight J. Browne
 * dwight[-dot-]browne[-at-]dwightjbrowne[-dot-]com
 *
 *
 * Permission is hereby granted, free of charge, to any person obtaining a copy
 * of this software and associated documentation files (the "Software"), to deal
 * in the Software without restriction, including without limitation the rights
 * to use, copy, modify, merge, publish, distribute, sublicense, and/or sell
 * copies of the Software, and to permit persons to whom the Software is
 * furnished to do so, subject to the following conditions:
 *
 * The above copyright notice and this permission notice shall be included in all
 * copies or substantial portions of the Software.
 *
 * THE SOFTWARE IS PROVIDED "AS IS", WITHOUT WARRANTY OF ANY KIND, EXPRESS OR
 * IMPLIED, INCLUDING BUT NOT LIMITED TO THE WARRANTIES OF MERCHANTABILITY,
 * FITNESS FOR A PARTICULAR PURPOSE AND NONINFRINGEMENT. IN NO EVENT SHALL THE
 * AUTHORS OR COPYRIGHT HOLDERS BE LIABLE FOR ANY CLAIM, DAMAGES OR OTHER
 * LIABILITY, WHETHER IN AN ACTION OF CONTRACT, TORT OR OTHERWISE, ARISING FROM,
 * OUT OF OR IN CONNECTION WITH THE SOFTWARE OR THE USE OR OTHER DEALINGS IN THE
 * SOFTWARE.
 */
<<<<<<< HEAD
use crate::dbfunctions::common::*;

use crate::db_models::{Feed, NewFeed};
use crate::schema::feeds::dsl::feeds;

pub fn ins_n_ret_feed(
    conn: &mut PgConnection,
    s_id: &i64,
    inp_newsoverviewid: i32,
    inp_articleid: String,
    inp_sourceid: i32,
    inp_osentiment: f64,
    inp_sentlabel: String,
) -> Result<Feed, Box<dyn Error>> {
    // let local :DateTime<Local>= Local::now();
    // let date= NaiveDate::from_ymd_opt(local.year(),local.month(),local.day()).unwrap_or(NaiveDate::from_ymd_opt(1900,1,1).unwrap());
    // let tim = NaiveTime::from_hms_opt(0,0,0).unwrap();
    // let creattion_date= NaiveDateTime::new(date,tim);

    let rt = NewFeed {
        sid: &s_id.clone(),
        newsoverviewid: &inp_newsoverviewid,
        articleid: &inp_articleid,
        sourceid: &inp_sourceid,
        osentiment: &inp_osentiment,
        sentlabel: &inp_sentlabel,
    };

    let root = diesel::insert_into(feeds).values(&rt).get_result(conn);

    match root {
        Ok(r) => Ok(r),
        Err(e) => Err(Box::new(e)),
    }
=======
use crate::{
  db_models::{Feed, NewFeed},
  dbfunctions::common::*,
  schema::feeds::dsl::feeds,
};

pub fn ins_n_ret_feed(
  conn: &mut PgConnection,
  s_id: &i64,
  inp_newsoverviewid: i32,
  inp_articleid: String,
  inp_sourceid: i32,
  inp_osentiment: f64,
  inp_sentlabel: String,
) -> Result<Feed, Box<dyn Error>> {
  // let local :DateTime<Local>= Local::now();
  // let date= NaiveDate::from_ymd_opt(local.year(),local.month(),local.day()).
  // unwrap_or(NaiveDate::from_ymd_opt(1900,1,1).unwrap()); let tim = NaiveTime::from_hms_opt(0,0,
  // 0).unwrap(); let creattion_date= NaiveDateTime::new(date,tim);

  let rt = NewFeed {
    sid: &s_id.clone(),
    newsoverviewid: &inp_newsoverviewid,
    articleid: &inp_articleid,
    sourceid: &inp_sourceid,
    osentiment: &inp_osentiment,
    sentlabel: &inp_sentlabel,
  };

  let root = diesel::insert_into(feeds).values(&rt).get_result(conn);

  match root {
    Ok(r) => Ok(r),
    Err(e) => Err(Box::new(e)),
  }
>>>>>>> 135ed532
}<|MERGE_RESOLUTION|>--- conflicted
+++ resolved
@@ -26,42 +26,6 @@
  * OUT OF OR IN CONNECTION WITH THE SOFTWARE OR THE USE OR OTHER DEALINGS IN THE
  * SOFTWARE.
  */
-<<<<<<< HEAD
-use crate::dbfunctions::common::*;
-
-use crate::db_models::{Feed, NewFeed};
-use crate::schema::feeds::dsl::feeds;
-
-pub fn ins_n_ret_feed(
-    conn: &mut PgConnection,
-    s_id: &i64,
-    inp_newsoverviewid: i32,
-    inp_articleid: String,
-    inp_sourceid: i32,
-    inp_osentiment: f64,
-    inp_sentlabel: String,
-) -> Result<Feed, Box<dyn Error>> {
-    // let local :DateTime<Local>= Local::now();
-    // let date= NaiveDate::from_ymd_opt(local.year(),local.month(),local.day()).unwrap_or(NaiveDate::from_ymd_opt(1900,1,1).unwrap());
-    // let tim = NaiveTime::from_hms_opt(0,0,0).unwrap();
-    // let creattion_date= NaiveDateTime::new(date,tim);
-
-    let rt = NewFeed {
-        sid: &s_id.clone(),
-        newsoverviewid: &inp_newsoverviewid,
-        articleid: &inp_articleid,
-        sourceid: &inp_sourceid,
-        osentiment: &inp_osentiment,
-        sentlabel: &inp_sentlabel,
-    };
-
-    let root = diesel::insert_into(feeds).values(&rt).get_result(conn);
-
-    match root {
-        Ok(r) => Ok(r),
-        Err(e) => Err(Box::new(e)),
-    }
-=======
 use crate::{
   db_models::{Feed, NewFeed},
   dbfunctions::common::*,
@@ -97,5 +61,4 @@
     Ok(r) => Ok(r),
     Err(e) => Err(Box::new(e)),
   }
->>>>>>> 135ed532
 }