--- conflicted
+++ resolved
@@ -27,38 +27,6 @@
  * SOFTWARE.
  */
 
-<<<<<<< HEAD
-use crate::db_models::{NewSource, Source};
-use crate::dbfunctions::common::*;
-use crate::schema::sources::dsl::sources;
-
-pub fn get_sources(conn: &mut PgConnection) -> Result<Vec<Source>, Box<dyn Error>> {
-    let srcs = sources.load::<Source>(conn);
-    match srcs {
-        Ok(srcs) => Ok(srcs),
-        Err(err) => {
-            eprintln!("Error loading sources {}", err);
-            Err(Box::new(err))
-        }
-    }
-}
-
-pub fn get_source_by_name(
-    conn: &mut PgConnection,
-    auth_name: String,
-) -> Result<Source, Box<dyn Error>> {
-    use crate::schema::sources::dsl::source_name;
-
-    let source = sources
-        .filter(source_name.eq(auth_name))
-        .first::<Source>(conn);
-    match source {
-        Ok(source) => Ok(source),
-        Err(err) => {
-            eprintln!("Error loading source {}", err);
-            Err(Box::new(err))
-        }
-=======
 use crate::{
   db_models::{NewSource, Source},
   dbfunctions::common::*,
@@ -90,23 +58,11 @@
     Err(err) => {
       eprintln!("Error loading source {}", err);
       Err(Box::new(err))
->>>>>>> 135ed532
     }
   }
 }
 
 pub fn get_source_by_id(conn: &mut PgConnection, src_id: i32) -> Result<Source, Box<dyn Error>> {
-<<<<<<< HEAD
-    use crate::schema::sources::dsl::id;
-
-    let source = sources.filter(id.eq(src_id)).first::<Source>(conn);
-    match source {
-        Ok(source) => Ok(source),
-        Err(err) => {
-            eprintln!("Error loading source {}", err);
-            Err(Box::new(err))
-        }
-=======
   use crate::schema::sources::dsl::id;
 
   let source = sources.filter(id.eq(src_id)).first::<Source>(conn);
@@ -115,29 +71,11 @@
     Err(err) => {
       eprintln!("Error loading source {}", err);
       Err(Box::new(err))
->>>>>>> 135ed532
     }
   }
 }
 
 pub fn insert_source(
-<<<<<<< HEAD
-    conn: &mut PgConnection,
-    src_name: String,
-    domain_name: String,
-) -> Result<Source, Box<dyn Error>> {
-    let nsrc = NewSource {
-        source_name: &src_name,
-        domain: &domain_name,
-    };
-    let src = diesel::insert_into(sources).values(&nsrc).get_result(conn);
-    match src {
-        Ok(src) => Ok(src),
-        Err(err) => {
-            eprintln!("Error inserting source {}", err);
-            Err(Box::new(err))
-        }
-=======
   conn: &mut PgConnection,
   src_name: String,
   domain_name: String,
@@ -152,7 +90,6 @@
     Err(err) => {
       eprintln!("Error inserting source {}", err);
       Err(Box::new(err))
->>>>>>> 135ed532
     }
   }
 }