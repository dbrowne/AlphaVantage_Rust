/*
 *
 *
 *
 *
 * MIT License
 * Copyright (c) 2023. Dwight J. Browne
 * dwight[-dot-]browne[-at-]dwightjbrowne[-dot-]com
 *
 *
 * Permission is hereby granted, free of charge, to any person obtaining a copy
 * of this software and associated documentation files (the "Software"), to deal
 * in the Software without restriction, including without limitation the rights
 * to use, copy, modify, merge, publish, distribute, sublicense, and/or sell
 * copies of the Software, and to permit persons to whom the Software is
 * furnished to do so, subject to the following conditions:
 *
 * The above copyright notice and this permission notice shall be included in all
 * copies or substantial portions of the Software.
 *
 * THE SOFTWARE IS PROVIDED "AS IS", WITHOUT WARRANTY OF ANY KIND, EXPRESS OR
 * IMPLIED, INCLUDING BUT NOT LIMITED TO THE WARRANTIES OF MERCHANTABILITY,
 * FITNESS FOR A PARTICULAR PURPOSE AND NONINFRINGEMENT. IN NO EVENT SHALL THE
 * AUTHORS OR COPYRIGHT HOLDERS BE LIABLE FOR ANY CLAIM, DAMAGES OR OTHER
 * LIABILITY, WHETHER IN AN ACTION OF CONTRACT, TORT OR OTHERWISE, ARISING FROM,
 * OUT OF OR IN CONNECTION WITH THE SOFTWARE OR THE USE OR OTHER DEALINGS IN THE
 * SOFTWARE.
 */

<<<<<<< HEAD
use chrono::{prelude::*, NaiveDateTime};
=======
use crate::schema::{
    articles, authormaps, authors, feeds, intradayprices, newsoverviews, overviewexts, overviews,
    procstates, proctypes, sources, summaryprices, symbols, tickersentiments, topicmaps, topicrefs,
    topstats,
};
use chrono::prelude::*;
use chrono::NaiveDateTime;
>>>>>>> 689dad98
use diesel::prelude::*;

use crate::schema::{
  articles, authormaps, authors, feeds, intradayprices, newsoverviews, overviewexts, overviews,
  procstates, proctypes, sources, summaryprices, symbols, tickersentiments, topicmaps, topicrefs,
  topstats,
};

#[derive(Queryable, Debug)]
pub struct Symbol {
  pub sid: i64,
  pub symbol: String,
  pub name: String,
  pub sec_type: String,
  pub region: String,
  pub marketopen: NaiveTime,
  pub marketclose: NaiveTime,
  pub timezone: String,
  pub currency: String,
  pub overview: bool,
  pub intraday: bool,
  pub summary: bool,
  pub c_time: NaiveDateTime,
  pub m_time: NaiveDateTime,
}

#[derive(Insertable, Debug)]
#[diesel(table_name = symbols)]
#[diesel(primary_key(sid))]
pub struct NewSymbol<'a> {
  pub sid: &'a i64,
  pub symbol: &'a str,
  pub name: &'a str,
  pub sec_type: &'a str,
  pub region: &'a str,
  pub marketopen: &'a NaiveTime,
  pub marketclose: &'a NaiveTime,
  pub timezone: &'a str,
  pub currency: &'a str,
  pub overview: &'a bool,
  pub intraday: &'a bool,
  pub summary: &'a bool,
  pub c_time: &'a NaiveDateTime,
  pub m_time: &'a NaiveDateTime,
}

#[derive(Queryable, Debug)]
pub struct Overview {
  pub sid: i64,
  pub symbol: String,
  pub name: String,
  pub description: String,
  pub cik: String,
  pub exch: String,
  pub curr: String,
  pub country: String,
  pub sector: String,
  pub industry: String,
  pub address: String,
  pub fiscalyearend: String,
  pub latestquarter: NaiveDate,
  pub marketcapitalization: i64,
  pub ebitda: i64,
  pub peratio: f32,
  pub pegratio: f32,
  pub bookvalue: f64,
  pub dividendpershare: f32,
  pub dividendyield: f32,
  pub eps: f32,
  pub c_time: NaiveDateTime,
  pub mod_time: NaiveDateTime,
}

#[derive(Insertable, Debug)]
#[diesel(table_name = overviews)]
pub struct NewOverview<'a> {
  pub sid: &'a i64,
  pub symbol: &'a str,
  pub name: &'a str,
  pub description: &'a str,
  pub cik: &'a str,
  pub exch: &'a str,
  pub curr: &'a str,
  pub country: &'a str,
  pub sector: &'a str,
  pub industry: &'a str,
  pub address: &'a str,
  pub fiscalyearend: &'a str,
  pub latestquarter: &'a NaiveDate,
  pub marketcapitalization: &'a i64,
  pub ebitda: &'a i64,
  pub peratio: &'a f32,
  pub pegratio: &'a f32,
  pub bookvalue: &'a f64,
  pub dividendpershare: &'a f32,
  pub dividendyield: &'a f32,
  pub eps: &'a f32,
  pub c_time: &'a NaiveDateTime,
  pub mod_time: &'a NaiveDateTime,
}

#[derive(Queryable, Debug)]
pub struct Overviewext {
  pub sid: i64,
  pub revenuepersharettm: f32,
  pub profitmargin: f32,
  pub operatingmarginttm: f32,
  pub returnonassetsttm: f32,
  pub returnonequityttm: f32,
  pub revenuettm: i64,
  pub grossprofitttm: i64,
  pub dilutedepsttm: f32,
  pub quarterlyearningsgrowthyoy: f32,
  pub quarterlyrevenuegrowthyoy: f32,
  pub analysttargetprice: f32,
  pub trailingpe: f32,
  pub forwardpe: f32,
  pub pricetosalesratiottm: f32,
  pub pricetobookratio: f32,
  pub evtorevenue: f32,
  pub evtoebitda: f32,
  pub beta: f64,
  pub annweekhigh: f64,
  pub annweeklow: f64,
  pub fiftydaymovingaverage: f64,
  pub twohdaymovingaverage: f64,
  pub sharesoutstanding: f64,
  pub dividenddate: NaiveDate,
  pub exdividenddate: NaiveDate,
  pub c_time: NaiveDateTime,
  pub mod_time: NaiveDateTime,
}

/// Overviewexts table exists to minimize compile time Diesel 64 column feature is too slow.
#[derive(Insertable, Debug)]
#[diesel(table_name = overviewexts)]
pub struct NewOverviewext<'a> {
  pub sid: &'a i64,
  pub revenuepersharettm: &'a f32,
  pub profitmargin: &'a f32,
  pub operatingmarginttm: &'a f32,
  pub returnonassetsttm: &'a f32,
  pub returnonequityttm: &'a f32,
  pub revenuettm: &'a i64,
  pub grossprofitttm: &'a i64,
  pub dilutedepsttm: &'a f32,
  pub quarterlyearningsgrowthyoy: &'a f32,
  pub quarterlyrevenuegrowthyoy: &'a f32,
  pub analysttargetprice: &'a f32,
  pub trailingpe: &'a f32,
  pub forwardpe: &'a f32,
  pub pricetosalesratiottm: &'a f32,
  pub pricetobookratio: &'a f32,
  pub evtorevenue: &'a f32,
  pub evtoebitda: &'a f32,
  pub beta: &'a f64,
  pub annweekhigh: &'a f64,
  pub annweeklow: &'a f64,
  pub fiftydaymovingaverage: &'a f64,
  pub twohdaymovingaverage: &'a f64,
  pub sharesoutstanding: &'a f64,
  pub dividenddate: &'a NaiveDate,
  pub exdividenddate: &'a NaiveDate,
  pub c_time: &'a NaiveDateTime,
  pub mod_time: &'a NaiveDateTime,
}

#[derive(Queryable, Debug)]
pub struct IntraDayPrice {
<<<<<<< HEAD
  pub eventid: i32,
  pub tstamp: NaiveDateTime,
  pub sid: i64,
  pub symbol: String,
  pub open: f32,
  pub high: f32,
  pub low: f32,
  pub close: f32,
  pub volume: i32,
=======
    pub eventid: i32,
    pub tstamp: NaiveDateTime,
    pub sid: i64,
    pub symbol: String,
    pub open: f32,
    pub high: f32,
    pub low: f32,
    pub close: f32,
    pub volume: i32,
>>>>>>> 689dad98
}

#[derive(Insertable, Debug)]
#[diesel(table_name = intradayprices)]
pub struct NewIntraDayPrice<'a> {
  pub sid: &'a i64,
  pub tstamp: &'a NaiveDateTime,
  pub symbol: &'a str,
  pub open: &'a f32,
  pub high: &'a f32,
  pub low: &'a f32,
  pub close: &'a f32,
  pub volume: &'a i32,
}

#[derive(Queryable, Debug)]
pub struct SummaryPrice {
<<<<<<< HEAD
  pub eventid: i32,
  pub date: NaiveDate,
  pub sid: i64,
  pub symbol: String,
  pub open: f32,
  pub high: f32,
  pub low: f32,
  pub close: f32,
  pub volume: i32,
=======
    pub eventid: i32,
    pub date: NaiveDate,
    pub sid: i64,
    pub symbol: String,
    pub open: f32,
    pub high: f32,
    pub low: f32,
    pub close: f32,
    pub volume: i32,
>>>>>>> 689dad98
}

#[derive(Insertable, Debug)]
#[diesel(table_name = summaryprices)]
pub struct NewSummaryPrice<'a> {
  pub date: &'a NaiveDate,
  pub sid: &'a i64,
  pub symbol: &'a str,
  pub open: &'a f32,
  pub high: &'a f32,
  pub low: &'a f32,
  pub close: &'a f32,
  pub volume: &'a i32,
}

#[derive(Queryable, Debug)]
pub struct TopStat {
  pub eventid: i32,
  pub date: NaiveDateTime,
  pub event_type: String,
  pub sid: i64,
  pub symbol: String,
  pub price: f32,
  pub change_val: f32,
  pub change_pct: f32,
  pub volume: i32,
}

#[derive(Insertable, Debug)]
#[diesel(table_name = topstats)]
pub struct NewTopStat<'a> {
  pub date: &'a NaiveDateTime,
  pub event_type: &'a str,
  pub sid: &'a i64,
  pub symbol: &'a str,
  pub price: &'a f32,
  pub change_val: &'a f32,
  pub change_pct: &'a f32,
  pub volume: &'a i32,
}

#[derive(Queryable, Debug)]
pub struct TopicRef {
<<<<<<< HEAD
  pub id: i32,
  pub name: String,
=======
    pub id: i32,
    pub name: String,
>>>>>>> 689dad98
}

#[derive(Insertable, Debug)]
#[diesel(table_name = topicrefs)]
pub struct NewTopicRef<'a> {
  pub name: &'a String,
}

#[derive(Queryable, Debug)]
pub struct Author {
<<<<<<< HEAD
  pub id: i32,
  pub author_name: String,
=======
    pub id: i32,
    pub author_name: String,
>>>>>>> 689dad98
}

#[derive(Insertable, Debug)]
#[diesel(table_name = authors)]
pub struct NewAuthor<'a> {
  pub author_name: &'a String,
}

#[derive(Queryable, Debug)]
pub struct NewsOverview {
<<<<<<< HEAD
  pub id: i32,
  pub sid: i64,
  pub items: i32,
  pub hashid: String,
  pub creation: NaiveDateTime,
=======
    pub id: i32,
    pub sid: i64,
    pub items: i32,
    pub hashid: String,
    pub creation: NaiveDateTime,
>>>>>>> 689dad98
}

#[derive(Insertable, Debug)]
#[diesel(table_name = newsoverviews)]
pub struct NewNewsOverview<'a> {
  pub sid: i64,
  pub items: &'a i32,
  pub hashid: &'a String,
  pub creation: &'a NaiveDateTime,
}

#[derive(Queryable, Debug)]
pub struct Feed {
  pub id: i32,
  pub sid: i64,
  pub newsoverviewid: i32,
  pub articleid: String,
  pub sourceid: i32,
  pub osentiment: f64,
  pub sentlabel: String,
}

#[derive(Insertable, Debug)]
#[diesel(table_name = feeds)]
pub struct NewFeed<'a> {
<<<<<<< HEAD
  pub sid: &'a i64,
  pub newsoverviewid: &'a i32,
  pub articleid: &'a String,
  pub sourceid: &'a i32,
  pub osentiment: &'a f64,
  pub sentlabel: &'a String,
=======
    pub sid: &'a i64,
    pub newsoverviewid: &'a i32,
    pub articleid: &'a String,
    pub sourceid: &'a i32,
    pub osentiment: &'a f64,
    pub sentlabel: &'a String,
>>>>>>> 689dad98
}

#[derive(Queryable, Debug)]
pub struct Article {
  pub hashid: String,
  pub sourceid: i32,
  pub category: String,
  pub title: String,
  pub url: String,
  pub summary: String,
  pub banner: String,
  pub author: i32,
  pub ct: NaiveDateTime,
}

#[derive(Insertable, Debug)]
#[diesel(table_name = articles)]
pub struct NewArticle<'a> {
  pub hashid: &'a String,
  pub sourceid: &'a i32,
  pub category: &'a String,
  pub title: &'a String,
  pub url: &'a String,
  pub summary: &'a String,
  pub banner: &'a String,
  pub author: &'a i32,
  pub ct: &'a NaiveDateTime,
}

#[derive(Queryable, Debug)]
pub struct AuthorMap {
  pub id: i32,
  pub feedid: i32,
  pub authorid: i32,
}

#[derive(Insertable, Debug)]
#[diesel(table_name = authormaps)]
pub struct NewAuthorMap<'a> {
  pub feedid: &'a i32,
  pub authorid: &'a i32,
}

#[derive(Queryable, Debug)]
pub struct Source {
  pub id: i32,
  pub source_name: String,
  pub domain: String,
}

#[derive(Insertable, Debug)]
#[diesel(table_name = sources)]
pub struct NewSource<'a> {
  pub source_name: &'a String,
  pub domain: &'a String,
}

#[derive(Queryable, Debug)]
pub struct TickerSentiment {
  pub id: i32,
  pub feedid: i32,
  pub sid: i64,
  pub relevance: f64,
  pub tsentiment: f64,
  pub sentimentlable: String,
}

#[derive(Insertable, Debug)]
#[diesel(table_name = tickersentiments)]
pub struct NewTickerSentiment<'a> {
  pub feedid: &'a i32,
  pub sid: &'a i64,
  pub relevance: &'a f64,
  pub tsentiment: &'a f64,
  pub sentimentlable: &'a String,
}

#[derive(Queryable, Debug)]
pub struct TopicMap {
  pub id: i32,
  pub sid: i64,
  pub feedid: i32,
  pub topicid: i32,
  pub relscore: f64,
}

#[derive(Insertable, Debug)]
#[diesel(table_name = topicmaps)]
pub struct NewTopicMap<'a> {
<<<<<<< HEAD
  pub sid: &'a i64,
  pub feedid: &'a i32,
  pub topicid: &'a i32,
  pub relscore: &'a f64,
=======
    pub sid: &'a i64,
    pub feedid: &'a i32,
    pub topicid: &'a i32,
    pub relscore: &'a f64,
>>>>>>> 689dad98
}

#[derive(Queryable, Debug)]
pub struct ProcType {
<<<<<<< HEAD
  pub id: i32,
  pub name: String,
=======
    pub id: i32,
    pub name: String,
>>>>>>> 689dad98
}

#[derive(Insertable, Debug)]
#[diesel(table_name = proctypes)]
pub struct NewProcType<'a> {
<<<<<<< HEAD
  pub name: &'a String,
=======
    pub name: &'a String,
>>>>>>> 689dad98
}

#[derive(Queryable, Debug)]
pub struct ProcState {
<<<<<<< HEAD
  pub spid: i32,
  pub proc_id: i32,
  pub start_time: NaiveDateTime,
  pub end_state: i32,
  pub end_time: NaiveDateTime,
=======
    pub spid: i32,
    pub proc_id: i32,
    pub start_time: NaiveDateTime,
    pub end_state: i32,
    pub end_time: NaiveDateTime,
>>>>>>> 689dad98
}

#[derive(Insertable, Debug)]
#[diesel(table_name = procstates)]
pub struct NewProcState<'a> {
<<<<<<< HEAD
  pub proc_id: &'a i32,
  pub start_time: &'a NaiveDateTime,
  pub end_state: &'a i32,
  pub end_time: &'a NaiveDateTime,
=======
    pub proc_id: &'a i32,
    pub start_time: &'a NaiveDateTime,
    pub end_state: &'a i32,
    pub end_time: &'a NaiveDateTime,
>>>>>>> 689dad98
}<|MERGE_RESOLUTION|>--- conflicted
+++ resolved
@@ -27,17 +27,8 @@
  * SOFTWARE.
  */
 
-<<<<<<< HEAD
 use chrono::{prelude::*, NaiveDateTime};
-=======
-use crate::schema::{
-    articles, authormaps, authors, feeds, intradayprices, newsoverviews, overviewexts, overviews,
-    procstates, proctypes, sources, summaryprices, symbols, tickersentiments, topicmaps, topicrefs,
-    topstats,
-};
-use chrono::prelude::*;
-use chrono::NaiveDateTime;
->>>>>>> 689dad98
+
 use diesel::prelude::*;
 
 use crate::schema::{
@@ -207,7 +198,6 @@
 
 #[derive(Queryable, Debug)]
 pub struct IntraDayPrice {
-<<<<<<< HEAD
   pub eventid: i32,
   pub tstamp: NaiveDateTime,
   pub sid: i64,
@@ -217,17 +207,6 @@
   pub low: f32,
   pub close: f32,
   pub volume: i32,
-=======
-    pub eventid: i32,
-    pub tstamp: NaiveDateTime,
-    pub sid: i64,
-    pub symbol: String,
-    pub open: f32,
-    pub high: f32,
-    pub low: f32,
-    pub close: f32,
-    pub volume: i32,
->>>>>>> 689dad98
 }
 
 #[derive(Insertable, Debug)]
@@ -245,7 +224,6 @@
 
 #[derive(Queryable, Debug)]
 pub struct SummaryPrice {
-<<<<<<< HEAD
   pub eventid: i32,
   pub date: NaiveDate,
   pub sid: i64,
@@ -255,17 +233,6 @@
   pub low: f32,
   pub close: f32,
   pub volume: i32,
-=======
-    pub eventid: i32,
-    pub date: NaiveDate,
-    pub sid: i64,
-    pub symbol: String,
-    pub open: f32,
-    pub high: f32,
-    pub low: f32,
-    pub close: f32,
-    pub volume: i32,
->>>>>>> 689dad98
 }
 
 #[derive(Insertable, Debug)]
@@ -309,13 +276,8 @@
 
 #[derive(Queryable, Debug)]
 pub struct TopicRef {
-<<<<<<< HEAD
   pub id: i32,
   pub name: String,
-=======
-    pub id: i32,
-    pub name: String,
->>>>>>> 689dad98
 }
 
 #[derive(Insertable, Debug)]
@@ -326,13 +288,8 @@
 
 #[derive(Queryable, Debug)]
 pub struct Author {
-<<<<<<< HEAD
   pub id: i32,
   pub author_name: String,
-=======
-    pub id: i32,
-    pub author_name: String,
->>>>>>> 689dad98
 }
 
 #[derive(Insertable, Debug)]
@@ -343,19 +300,11 @@
 
 #[derive(Queryable, Debug)]
 pub struct NewsOverview {
-<<<<<<< HEAD
   pub id: i32,
   pub sid: i64,
   pub items: i32,
   pub hashid: String,
   pub creation: NaiveDateTime,
-=======
-    pub id: i32,
-    pub sid: i64,
-    pub items: i32,
-    pub hashid: String,
-    pub creation: NaiveDateTime,
->>>>>>> 689dad98
 }
 
 #[derive(Insertable, Debug)]
@@ -381,21 +330,12 @@
 #[derive(Insertable, Debug)]
 #[diesel(table_name = feeds)]
 pub struct NewFeed<'a> {
-<<<<<<< HEAD
   pub sid: &'a i64,
   pub newsoverviewid: &'a i32,
   pub articleid: &'a String,
   pub sourceid: &'a i32,
   pub osentiment: &'a f64,
   pub sentlabel: &'a String,
-=======
-    pub sid: &'a i64,
-    pub newsoverviewid: &'a i32,
-    pub articleid: &'a String,
-    pub sourceid: &'a i32,
-    pub osentiment: &'a f64,
-    pub sentlabel: &'a String,
->>>>>>> 689dad98
 }
 
 #[derive(Queryable, Debug)]
@@ -485,69 +425,68 @@
 #[derive(Insertable, Debug)]
 #[diesel(table_name = topicmaps)]
 pub struct NewTopicMap<'a> {
-<<<<<<< HEAD
   pub sid: &'a i64,
   pub feedid: &'a i32,
   pub topicid: &'a i32,
   pub relscore: &'a f64,
-=======
-    pub sid: &'a i64,
-    pub feedid: &'a i32,
-    pub topicid: &'a i32,
-    pub relscore: &'a f64,
->>>>>>> 689dad98
 }
 
 #[derive(Queryable, Debug)]
 pub struct ProcType {
-<<<<<<< HEAD
   pub id: i32,
   pub name: String,
-=======
-    pub id: i32,
-    pub name: String,
->>>>>>> 689dad98
 }
 
 #[derive(Insertable, Debug)]
 #[diesel(table_name = proctypes)]
 pub struct NewProcType<'a> {
-<<<<<<< HEAD
   pub name: &'a String,
-=======
-    pub name: &'a String,
->>>>>>> 689dad98
 }
 
 #[derive(Queryable, Debug)]
 pub struct ProcState {
-<<<<<<< HEAD
   pub spid: i32,
   pub proc_id: i32,
   pub start_time: NaiveDateTime,
   pub end_state: i32,
   pub end_time: NaiveDateTime,
-=======
+}
+
+#[derive(Insertable, Debug)]
+#[diesel(table_name = procstates)]
+pub struct NewProcState<'a> {
+  pub proc_id: &'a i32,
+  pub start_time: &'a NaiveDateTime,
+  pub end_state: &'a i32,
+  pub end_time: &'a NaiveDateTime,
+}
+
+#[derive(Queryable, Debug)]
+pub struct ProcType {
+    pub id: i32,
+    pub name: String,
+}
+
+#[derive(Insertable, Debug)]
+#[diesel(table_name = proctypes)]
+pub struct NewProcType<'a> {
+    pub name: &'a String,
+}
+
+#[derive(Queryable, Debug)]
+pub struct ProcState {
     pub spid: i32,
     pub proc_id: i32,
     pub start_time: NaiveDateTime,
     pub end_state: i32,
     pub end_time: NaiveDateTime,
->>>>>>> 689dad98
 }
 
 #[derive(Insertable, Debug)]
 #[diesel(table_name = procstates)]
 pub struct NewProcState<'a> {
-<<<<<<< HEAD
-  pub proc_id: &'a i32,
-  pub start_time: &'a NaiveDateTime,
-  pub end_state: &'a i32,
-  pub end_time: &'a NaiveDateTime,
-=======
     pub proc_id: &'a i32,
     pub start_time: &'a NaiveDateTime,
     pub end_state: &'a i32,
     pub end_time: &'a NaiveDateTime,
->>>>>>> 689dad98
 }