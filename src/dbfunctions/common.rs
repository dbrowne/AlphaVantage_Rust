--- conflicted
+++ resolved
@@ -27,12 +27,6 @@
  * SOFTWARE.
  */
 
-<<<<<<< HEAD
-pub use diesel::pg::PgConnection;
-pub use diesel::prelude::*;
-pub use std::error::Error;
-=======
 pub use std::error::Error;
 
-pub use diesel::{pg::PgConnection, prelude::*};
->>>>>>> 135ed532
+pub use diesel::{pg::PgConnection, prelude::*};