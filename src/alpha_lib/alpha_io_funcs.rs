/*
 *
 *
 *
 *
 * MIT License
 * Copyright (c) 2023. Dwight J. Browne
 * dwight[-dot-]browne[-at-]dwightjbrowne[-dot-]com
 *
 *
 * Permission is hereby granted, free of charge, to any person obtaining a copy
 * of this software and associated documentation files (the "Software"), to deal
 * in the Software without restriction, including without limitation the rights
 * to use, copy, modify, merge, publish, distribute, sublicense, and/or sell
 * copies of the Software, and to permit persons to whom the Software is
 * furnished to do so, subject to the following conditions:
 *
 * The above copyright notice and this permission notice shall be included in all
 * copies or substantial portions of the Software.
 *
 * THE SOFTWARE IS PROVIDED "AS IS", WITHOUT WARRANTY OF ANY KIND, EXPRESS OR
 * IMPLIED, INCLUDING BUT NOT LIMITED TO THE WARRANTIES OF MERCHANTABILITY,
 * FITNESS FOR A PARTICULAR PURPOSE AND NONINFRINGEMENT. IN NO EVENT SHALL THE
 * AUTHORS OR COPYRIGHT HOLDERS BE LIABLE FOR ANY CLAIM, DAMAGES OR OTHER
 * LIABILITY, WHETHER IN AN ACTION OF CONTRACT, TORT OR OTHERWISE, ARISING FROM,
 * OUT OF OR IN CONNECTION WITH THE SOFTWARE OR THE USE OR OTHER DEALINGS IN THE
 * SOFTWARE.
 */

extern crate chrono_tz;

<<<<<<< HEAD
use std::{collections::HashMap, env::VarError, error::Error, thread, time};

=======
use crate::alpha_lib::alpha_data_types::{AlphaSymbol, Convert, FullOverview, RawDailyPrice,
                                         RawIntraDayPrice, Root, TopType};
use crate::alpha_lib::alpha_funcs::{normalize_alpha_region, top_constants};
use crate::create_url;
use crate::db_funcs::{create_intra_day, create_overview, create_symbol, get_summary_max_date, get_intr_day_max_date, get_sid, insert_open_close, insert_top_stat, get_next_sid, get_symbols_and_sids_for};
use crate::dbfunctions::base::establish_connection_or_exit;
use crate::security_types::sec_types::SecurityType;
>>>>>>> 689dad98
use chrono::{DateTime, Duration, Local, NaiveDate, NaiveDateTime};
use diesel::PgConnection;
use serde_json::Value;

use crate::{
  alpha_lib::{
    alpha_data_types::{
      AlphaSymbol, Convert, FullOverview, RawDailyPrice, RawIntraDayPrice, Root, TopType,
    },
    alpha_funcs::{normalize_alpha_region, top_constants},
    news_type::NewsRoot,
  },
  create_url,
  db_funcs::{
    create_intra_day, create_overview, create_symbol, get_intr_day_max_date, get_next_sid, get_sid,
    get_summary_max_date, get_symbols_and_sids_for, insert_open_close, insert_top_stat,
  },
  db_models::IntraDayPrice,
  dbfunctions::base::establish_connection_or_exit,
  security_types::sec_types::SecurityType,
};

const SYMBOL: &str = "symbol";
const MAX_ERRORS: i32 = 50;

pub fn get_api_key() -> Result<String, VarError> {
  std::env::var("ALPHA_VANTAGE_API_KEY")
}

/// # process_symbols Function
///
/// This function makes HTTP requests to the Alpha Vantage API to retrieve the basic symbol data
///for the symbol table.
/// It reads symbols from an array of strings and makes requests at a maximum rate of 75 reqs/min.
/// This function checks for duplicate symbols and writes unique records into the sec database.
///
/// # Arguments
///
/// * `sec_vec` - A 2D vector containing symbol strings.
///
/// # Returns
///
/// * `Ok(())` - The function completed successfully.
/// * `Err(Box<dyn Error>)` - An error occurred during the operation.
///
/// # Errors
///
/// This function will return an error if there are any issues reading the environment variables,
/// making the HTTP request, parsing the response, or interacting with the database.
///
/// # Example
///
/// ```ignore
/// use alpha_vantage_rust::alpha_lib::alpha_io_funcs::process_symbols;
/// let symbols = vec![vec!["AAPL".to_string(),  "GOOG".to_string()], vec!["TSLA".to_string()]];
/// let result = process_symbols(symbols);
///
/// match result {
///     Ok(_) => println!("Operation completed successfully."),
///     Err(e) => println!("An error occurred: {}", e),
/// }
/// ```
///
///
/// TODO:  Refactor as this is a bit of a mess
<<<<<<< HEAD
pub fn process_symbols(sec_vec: Vec<Vec<String>>, load_missed: bool) -> Result<(), Box<dyn Error>> {
  let api_key = get_api_key()?;

  let mut type_map: HashMap<SecurityType, i32> = HashMap::new();
  let mut symbol_map: HashMap<String, i32> = HashMap::new();
  let mut err_ct = 0;

  let conn = &mut establish_connection_or_exit();
  let mut dur_time: DateTime<Local>;
  let mut resp_time: DateTime<Local>;
  let min_time = Duration::milliseconds(350); //We cant make MIN_TIME a constant because it is not a primitive type

  if load_missed {
    let symbs = get_symbols_and_sids_for(conn, "USA".to_string(), "Eqty".to_string())
      .expect("Can't get symbols");
    for (symb, _sid) in symbs {
      symbol_map.insert(symb, 1);
    }
  }

  for sym_vec in sec_vec {
    for symb in sym_vec {
      let url = create_url!(FuncType:SymSearch,symb,api_key);
      let resp = reqwest::blocking::get(&url); //todo: change to async & refactor
      resp_time = Local::now();
      if let Ok(resp) = resp {
        let text = match resp.text() {
          Ok(text) => text,
          Err(e) => {
            println!("Couldn't read text: {}", e);
            err_ct += 1;
            if err_ct > MAX_ERRORS {
              println!("Too many errors: {}", err_ct);
              return Err(e.into());
=======
///
pub fn process_symbols(sec_vec: Vec<Vec<String>>,load_missed:bool) -> Result<(), Box<dyn Error>> {
    let api_key = get_api_key()?;

    let mut type_map: HashMap<SecurityType, i32> = HashMap::new();
    let mut symbol_map: HashMap<String, i32> = HashMap::new();
    let mut err_ct = 0;

    let conn = &mut establish_connection_or_exit();
    let mut dur_time: DateTime<Local>;
    let mut resp_time: DateTime<Local>;
    let min_time = Duration::milliseconds(350); //We cant make MIN_TIME a constant because it is not a primitive type


    if load_missed {
        let symbs = get_symbols_and_sids_for(conn,"USA".to_string(), "Eqty".to_string()).expect("Can't get symbols");
        for (symb, sid) in symbs {
            symbol_map.insert(symb, 1);
        }
    }

    for sym_vec in sec_vec {
        for symb in sym_vec {
            let url = create_url!(FuncType:SymSearch,symb,api_key);
            let resp = reqwest::blocking::get(&url); //todo: change to async & refactor
            resp_time = Local::now();
            if let Ok(resp) = resp {
                let text = match resp.text() {
                    Ok(text) => text,
                    Err(e) => {
                        println!("Couldn't read text: {}", e);
                        err_ct += 1;
                        if err_ct > MAX_ERRORS {
                            println!("Too many errors: {}", err_ct);
                            return Err(e.into());
                        }
                        continue;
                    }
                };

                if err_ct > MAX_ERRORS {
                    return Err(format!("Too many errors: {}", err_ct).into());
                }

                if !text.contains(SYMBOL) {
                    println!("Bad response for symbol: {:?}", symb);
                    println!("text error: for {:?}", text);
                    continue;
                }

                let mut rdr = csv::Reader::from_reader(text.as_bytes());
                for result in rdr.deserialize() {
                    let mut record: AlphaSymbol =
                        result.expect("process_symbols: can't read record");
                    if symbol_map.insert(record.symbol.clone(), 1).is_some() {
                        println!("Duplicate symbol: {}", record.symbol);
                        continue;
                    }

                    let (sec_type, sec_type_string) = SecurityType::get_detailed_sec_type(
                        record.s_type.as_str(),
                        record.name.as_str(),
                    );
                    record.s_type = sec_type_string.clone();
                    record.region = normalize_alpha_region(record.region.as_str());

                    if load_missed && record.region.ne("USA") {
                        continue;
                    }
                    if !type_map.contains_key(&sec_type) {
                        type_map.insert(sec_type, 1);
                    } else {
                        type_map.entry(sec_type).and_modify(|e| *e += 1);
                    }
                    let mut s_id:i64;
                    if load_missed {
                        s_id = get_next_sid(conn,sec_type_string).expect("Can't get next sid");
                    }else {
                        s_id = SecurityType::encode(
                            sec_type,
                            type_map.get(&sec_type).unwrap().clone() as u32,
                        );
                    }
                    create_symbol(conn, s_id, record).expect("Can't write to DB fatal error");

                    dur_time = Local::now();

                    if dur_time - resp_time < min_time {
                        // Current rate limit is 75 per minute
                        std::thread::sleep(std::time::Duration::from_secs(1));
                        println!("stats:{}, {:?}", Local::now(), type_map);
                    }
                }
            } else {
                println!("Error: {:?}", resp);
>>>>>>> 689dad98
            }
            continue;
          }
        };

        if err_ct > MAX_ERRORS {
          return Err(format!("Too many errors: {}", err_ct).into());
        }

        if !text.contains(SYMBOL) {
          //todo: Improve logging here
          // println!("Bad response for symbol: {:?}", symb);
          // println!("text error: for {:?}", text);
          continue;
        }

        let mut rdr = csv::Reader::from_reader(text.as_bytes());
        for result in rdr.deserialize() {
          let mut record: AlphaSymbol = result.expect("process_symbols: can't read record");
          if symbol_map.insert(record.symbol.clone(), 1).is_some() {
            // todo: Improve logging
            // println!("Duplicate symbol: {}", record.symbol);
            continue;
          }

          let (sec_type, sec_type_string) =
            SecurityType::get_detailed_sec_type(record.s_type.as_str(), record.name.as_str());
          record.s_type = sec_type_string.clone();
          record.region = normalize_alpha_region(record.region.as_str());

          if load_missed && record.region.ne("USA") {
            continue;
          }
          if !type_map.contains_key(&sec_type) {
            type_map.insert(sec_type, 1);
          } else {
            type_map.entry(sec_type).and_modify(|e| *e += 1);
          }
          let s_id: i64;
          if load_missed {
            s_id = get_next_sid(conn, sec_type_string).expect("Can't get next sid");
          } else {
            s_id = SecurityType::encode(sec_type, type_map.get(&sec_type).unwrap().clone() as u32);
          }
          create_symbol(conn, s_id, record).expect("Can't write to DB fatal error");

          dur_time = Local::now();

          if dur_time - resp_time < min_time {
            // Current rate limit is 75 per minute
            std::thread::sleep(std::time::Duration::from_secs(1));
            println!("stats:{}, {:?}", Local::now(), type_map);
          }
        }
      } else {
        println!("Error: {:?}", resp);
      }
    }
  }

  Ok(())
}

/// Fetches and processes the overview of a financial entity using an external API.
///
/// This function contacts the external API specified by the `ALPHA_VANTAGE_API_KEY` environment
/// variable to get a detailed overview of a financial entity identified by its `sid` and `symbol`.
/// After obtaining the overview, the function processes the response to create a `FullOverview`
/// struct and subsequently stores it in the database.
///
/// # Parameters
///
/// * `sid`: An `i64` identifier representing the financial entity.
/// * `symb`: A `String` representing the symbol of the financial entity.
///
/// # Returns
///
/// * `Result<(), Box<dyn Error>>`: Returns an `Ok(())` if the operation is successful. Returns an
///   `Err` wrapped in a `Box` if any error occurs.
///
///
/// # Examples
///
/// ```ignore
/// let sid = 12345;
/// let symb = "AAPL".to_string();
///
/// match get_overview(sid, symb) {
///     Ok(_) => println!("Overview fetched and processed successfully."),
///     Err(e) => println!("Error fetching or processing overview: {:?}", e),
/// }
/// ```
///
/// # Panics
///
/// * This function will panic if the `ALPHA_VANTAGE_API_KEY` environment variable is not set.
///
/// # Errors
///
/// * It might return an error if there's a problem establishing a database connection, making the
///   external API request, or processing the response.
pub fn get_overview(
  connection: &mut PgConnection,
  s_id: i64,
  symb: String,
) -> Result<(), Box<dyn Error>> {
  const SYMBOL: &str = "Symbol";
  let api_key = get_api_key()?;
  let url = create_url!(FuncType:Overview,symb,api_key);
  let response = reqwest::blocking::get(&url);

  if let Ok(response) = response {
    println!("Response is: {:?}", response);
    let text = match response.text() {
      Ok(text) => text,
      Err(err) => {
        println!("Error getting text from response: {:?}", err);
        return Err("Error getting text from response".into());
      }
    };

    if !text.contains(SYMBOL) {
      println!("Missing overview  for Symbol {}: {:?}", symb, text);
      thread::sleep(time::Duration::from_secs(1));
    } else {
      let json = match serde_json::from_str::<Value>(&text) {
        Ok(json) => json,
        Err(err) => {
          println!("Error parsing json: {:?}", err);
          return Err("Error parsing json".into());
        }
      };
      let ov = FullOverview::new(s_id, json);
      if let Some(ov) = ov {
        println!("Overview: {:?}", ov);
        create_overview(connection, ov)?;
      } else {
        //todo: improve logging here
        // println!("Error: for {}: {:?}", symb, text);
      }
    }
  } else {
    println!("Error getting response: {:?}", response);
  }

  Ok(())
}

fn get_api_data(url: &str) -> Result<String, Box<dyn Error>> {
  let response = reqwest::blocking::get(url)?;
  let text = response.text()?;
  Ok(text)
}

fn get_top_data(url: &str) -> Result<Root, Box<dyn Error>> {
  let response = reqwest::blocking::get(url)?;
  let text = response.json::<Root>()?;
  Ok(text)
}

pub fn get_news_root(url: &str) -> Result<NewsRoot, Box<dyn Error>> {
  let response = reqwest::blocking::get(url)?;
  let text = response.json::<NewsRoot>()?;
  Ok(text)
}

fn parse_intraday_from_csv(text: &str) -> Result<Vec<RawIntraDayPrice>, Box<dyn Error>> {
  let mut recs = csv::Reader::from_reader(text.as_bytes());
  recs
    .deserialize()
    .collect::<Result<Vec<RawIntraDayPrice>, _>>()
    .map_err(|e| e.into())
}

fn persist_ticks(
  connection: &mut PgConnection,
  s_id: i64,
  symb: &String,
  ticks: Vec<RawIntraDayPrice>,
) -> Result<(), Box<dyn Error>> {
  let last_date = get_intr_day_max_date(connection, s_id);

  let mut skipped = 0;

  let mut processed = 0;

  for tick in ticks {
    let tmp_tick = IntraDayPrice {
      eventid: 0,
      tstamp: NaiveDateTime::parse_from_str(&tick.timestamp, "%Y-%m-%d %H:%M:%S")?,
      sid: s_id,
      symbol: symb.clone(),
      open: tick.open,
      high: tick.high,
      low: tick.low,
      close: tick.close,
      volume: tick.volume,
    };
    if tmp_tick.tstamp > last_date {
      let _ = create_intra_day(connection, tmp_tick);
      processed += 1;
    } else {
      skipped += 1;
    }
  }
  Ok(())
}

pub fn load_intraday(
  conn: &mut PgConnection,
  symb: &String,
  s_id: i64,
) -> Result<(), Box<dyn Error>> {
  const HEADER: &str = "timestamp,open,high,low,close,volume";
  let api_key = get_api_key()?;
  let url = create_url!(FuncType:TsIntra,symb,api_key);
  let text = get_api_data(&url)?;
  if !text.contains(HEADER) {
    // todo: Improve logging here
    // eprintln!("Error: for {}: {:?}", symb, text);
    // alpha vantage will return an error for a symol missing a price
    return Ok(());
  };

  let ticks = parse_intraday_from_csv(&text)?;
  persist_ticks(conn, s_id, &symb, ticks)?;

  Ok(())
}

fn gen_new_summary_price(json_inp: (&String, &Value), sym: String) -> Option<RawDailyPrice> {
  //todo   Refactor
  let dt = NaiveDate::parse_from_str(json_inp.0, "%Y-%m-%d")
    .map_err(|e| {
      println!("Error parsing date: {:?}", e);
      e
    })
    .ok()?;

  let open = json_inp.1["1. open"]
    .as_str()
    .unwrap()
    .parse::<f32>()
    .ok()?;
  let high = json_inp.1["2. high"]
    .as_str()
    .unwrap()
    .parse::<f32>()
    .ok()?;
  let low = json_inp.1["3. low"].as_str().unwrap().parse::<f32>().ok()?;
  let close = json_inp.1["4. close"]
    .as_str()
    .unwrap()
    .parse::<f32>()
    .ok()?;
  let volume = json_inp.1["5. volume"]
    .as_str()
    .unwrap()
    .parse::<i32>()
    .ok()?;

  Some(RawDailyPrice {
    date: dt,
    symbol: sym,
    open,
    high,
    low,
    close,
    volume,
  })
}
/// Loads and updates the daily stock price summaries for a given symbol.
///
/// This function retrieves the daily stock prices from an external API and updates
/// the database with the new information that has not yet been recorded up to the
/// latest date known in the database for the given stock symbol and source ID.
///
/// # Parameters
/// - `conn`: A mutable reference to a PostgreSQL connection to perform database operations.
/// - `symb`: The stock symbol for which the daily summary is being loaded.
/// - `s_id`: A unique identifier for the source of the stock data.
///
/// # Returns
/// - `Ok(())` if the daily summaries were successfully loaded and updated in the database.
/// - `Err(e)` where `e` is a boxed error if any operation within the function fails, including API
///   data retrieval, data parsing, or database operations.
///
/// # Errors
/// - Returns an error if the API key retrieval fails.
/// - Returns an error if there is a failure in fetching or parsing the API data.
/// - Database related errors are propagated if any insert operation fails.
///
/// # Example
/// ```ignore
/// use your_crate::db_operations::{PgConnection, load_summary};
///
/// let mut conn = PgConnection::establish("connection_string").unwrap();
/// let symbol = "AAPL".to_string();
/// let source_id = 1;
///
/// match load_summary(&mut conn, symbol, source_id) {
///     Ok(_) => println!("Summary loaded successfully."),
///     Err(e) => eprintln!("Failed to load summary: {}", e),
/// }
/// ```
///
/// # Remarks
/// - The function checks if the returned data from the API contains a specific header ("Meta
///   Data"). If this header is not present, it assumes that there was an error with the provided
///   symbol (such as missing price data) and will not perform any database updates for this symbol.
/// - It logs the latest date for which data is available in the database and only inserts new
///   records for dates that are after this last known date.
pub fn load_summary(conn: &mut PgConnection, symb: &str, s_id: i64) -> Result<(), Box<dyn Error>> {
  let api_key = get_api_key()?;
  let url = create_url!(FuncType:TsDaily,symb,api_key);
  let text = get_api_data(&url)?;
  const HEADER: &str = "Meta Data";
  if !text.contains(HEADER) {
    //todo: improve logging here
    // eprintln!("Error: for {}: {:?}", symb.clone(), text);
    // alpha vantage will return an error for a symol missing a price
    return Ok(());
  };

  let daily_prices = get_open_close(&text, &symb.to_string())?;
  let last_date = get_summary_max_date(conn, s_id);
  //todo: improve logging here

  // println!("last date for sid{} is {:?}", s_id, last_date);
  for oc in daily_prices {
    //todo: improve logging here

    // print!("{:?}", oc.date);
    if oc.date > last_date {
      insert_open_close(conn, &symb.to_string(), s_id, oc)?;
    }
  }

  Ok(())
}

/// Retrieves the opening and closing prices for a given financial symbol from a JSON string.
///
/// This function parses the input JSON string, expecting to find daily prices under
/// the "Time Series (Daily)" key. For each day, it will attempt to generate a `RawDailyPrice`
/// using the provided `gen_new_summary_price` function and the given financial symbol.
///
/// # Arguments
/// * `inp` - A string slice representing the JSON input containing daily prices.
/// * `symb` - A reference to a string representing the financial symbol for which we are retrieving
///   the opening and closing prices.
///
/// # Returns
/// * On success, a `Result` containing a vector of `RawDailyPrice` items.
/// * On error, a `Result` containing an error of type `Box<dyn Error>`.
///
/// # Errors
/// This function will return an error if:
/// * The input string cannot be parsed into a valid JSON structure.
/// * The parsed JSON does not contain the expected "Time Series (Daily)" key or it's not an object.
/// * Any error that might arise from the `gen_new_summary_price` function.
///
/// # Examples
///
/// ```ignore
/// // Assuming a valid JSON string `json_str` and a symbol `symb`:
/// let results = get_open_close(&json_str, &symb);
/// match results {
///     Ok(daily_prices) => {
///         for price in daily_prices {
///             println!("{:?}", price);
///         }
///     },
///     Err(e) => eprintln!("Error: {}", e),
/// }
/// ```
fn get_open_close(inp: &str, symb: &String) -> Result<Vec<RawDailyPrice>, Box<dyn Error>> {
  const HEADER: &str = "Time Series (Daily)";
  let mut daily_prices: Vec<RawDailyPrice> = Vec::new();
  let json_data: Value = serde_json::from_str(inp)?;

  let json_prices = json_data[HEADER].as_object().ok_or_else(|| {
    let err_msg = format!("Error getting {} from json data", HEADER);
    eprintln!("{}", err_msg);
    err_msg
  })?;

  for (date, data) in json_prices.iter() {
    if let Some(open_close) = gen_new_summary_price((date, data), symb.clone()) {
      daily_prices.push(open_close);
    }
  }

  Ok(daily_prices)
}

/// Loads the top stock performers from an API and updates the database with the current
/// information.
///
/// This function fetches data for top gainers, top losers, and most actively traded stocks from
/// The AlphaVantage API and updates the database with these details, organizing the data by
/// category and tagging each entry with the timestamp of the last update.
///
/// # Parameters
/// - `conn`: A mutable reference to a PostgreSQL connection to perform database operations.
///
/// # Returns
/// - `Ok(())` if the data is successfully fetched and processed into the database.
/// - `Err(e)` where `e` is a boxed error if there is a failure in any part of the process,
///   including retrieving or processing the API data, or any database operations.
///
/// # Errors
/// - The function propagates errors from the underlying API call, data parsing, or database
///   operations.
/// - Errors from obtaining the API key or constructing the URL are also propagated.
///
/// # Example
/// ```ignore
/// use your_crate::db_operations::{PgConnection, load_tops};
///
/// let mut conn = PgConnection::establish("connection_string").unwrap();
///
/// match load_tops(&mut conn) {
///     Ok(_) => println!("Top stocks data updated successfully."),
///     Err(e) => eprintln!("Failed to update top stocks data: {}", e),
/// }
/// ```
///
/// # Remarks
/// - The function first retrieves an API key and constructs a URL for the API request.
/// - The data for top gainers, top losers, and most actively traded stocks is retrieved as a `Root`
///   object.
/// - Each category of data (top gainers, losers, and active trades) is processed separately.
/// - All entries are tagged with a timestamp indicating the last update from the API, ensuring that
///   the database contains the most current information available.
///
/// This function is designed to be run at regular intervals to keep the database up to date with
/// the latest market movements.
pub fn load_tops(conn: &mut PgConnection) -> Result<(), Box<dyn Error>> {
  let api_key = get_api_key()?;
  let url = create_url!(FuncType:TopQuery," ",api_key);

  let root: Root = get_top_data(&url)?;

  let last_update = get_time_stamp(root.last_updated)?;

  process_data_for_type(conn, &root.top_gainers, TopType::TopGainer, last_update)?;
  process_data_for_type(conn, &root.top_losers, TopType::TopLoser, last_update)?;
  process_data_for_type(
    conn,
    &root.most_actively_traded,
    TopType::TopActive,
    last_update,
  )?;

  Ok(())
}

/// Processes a set of data items for a specific type, converting them to top statistics
/// and inserting them into a database.
///
/// This function iterates through a collection of data items, converts each item into a
/// top statistic using the provided conversion trait, determines the corresponding ID
/// for the ticker, and then inserts the top statistic into the database.
///
/// # Parameters
///
/// * `conn`: A mutable reference to a PostgreSQL connection.
/// * `data`: A slice of data items that implement the `Convert` trait.
/// * `top_type`: The type of top data being processed, represented by the `TopType` enum.
/// * `last_update`: A timestamp indicating the last update time for the data.
///
/// # Returns
///
/// * `Ok(())` if the processing succeeds.
/// * `Err(Box<dyn Error>)` if any step in the process encounters an error.
///
/// # Note
///
/// If there's an error while fetching the ID for a specific ticker, the function will
/// skip that ticker and continue with the next item in the data collection.
fn process_data_for_type(
  conn: &mut PgConnection,
  data: &[impl Convert],
  top_type: TopType,
  last_update: NaiveDateTime,
) -> Result<(), Box<dyn Error>> {
  for item in data {
    let tt = item.make_top_stat()?;
    let s_id = match get_sid(conn, tt.ticker.clone()) {
      Ok(value) => value,
      Err(_) => continue,
    };
    let typ = top_constants(&top_type);
    insert_top_stat(conn, s_id, tt.clone(), &typ, last_update)?;
  }
  Ok(())
}

/// Parses a string to extract a date and time, ignoring the timezone.
///
/// This function takes a string input that contains a date, time, and timezone,
/// parses it to extract the datetime component, and returns a `NaiveDateTime` object.
/// The timezone part of the string is ignored during parsing.
///
/// # Parameters
/// - `inp`: A string in the format "YYYY-MM-DD HH:MM:SS TZ" where TZ is the timezone.
///
/// # Returns
/// - `Ok(NaiveDateTime)` if the datetime string is successfully parsed.
/// - `Err(e)` where `e` is a boxed error if parsing fails.
///
/// # Errors
/// - The function will return an error if the input string does not contain exactly two parts
///   separated by a space, or if the datetime part of the string is not in the expected format.
///
/// # Example
/// ```ignore
<<<<<<< HEAD
/// use alpha_vantage_rust::time_functions::get_time_stamp;
=======
/// use AlphaVantage_Rust::time_functions::get_time_stamp;
>>>>>>> 689dad98
/// use chrono::NaiveDateTime;
///
/// let input = "2023-04-01 15:30:00 UTC";
/// match get_time_stamp(input.to_string()) {
///     Ok(datetime) => println!("Parsed datetime: {}", datetime),
///     Err(e) => eprintln!("Error parsing datetime: {}", e),
/// }
/// ```
///
/// # Remarks
/// - This function assumes that the input string will always follow the format with a space
///   separating the datetime and timezone components. It uses `rsplitn` with a limit of 2 to split
///   the string from the end, ensuring that the last part (timezone) is separated first.
fn get_time_stamp(inp: String) -> Result<NaiveDateTime, Box<dyn Error>> {
  let mut parts = inp.rsplitn(2, ' ');
  let _tz = parts.next().unwrap();
  let tm = parts.next().unwrap();
  let naive_dt = NaiveDateTime::parse_from_str(tm, "%Y-%m-%d %H:%M:%S")?;
  Ok(naive_dt)
}

#[cfg(test)]
mod test {
  use crate::alpha_lib::alpha_io_funcs::get_time_stamp;

  #[test]
  fn t_001() {
    let inp = "2023-10-03 16:15:59 US/Eastern";

    assert!(get_time_stamp(inp.to_string()).is_ok());
  }
}<|MERGE_RESOLUTION|>--- conflicted
+++ resolved
@@ -29,18 +29,7 @@
 
 extern crate chrono_tz;
 
-<<<<<<< HEAD
 use std::{collections::HashMap, env::VarError, error::Error, thread, time};
-
-=======
-use crate::alpha_lib::alpha_data_types::{AlphaSymbol, Convert, FullOverview, RawDailyPrice,
-                                         RawIntraDayPrice, Root, TopType};
-use crate::alpha_lib::alpha_funcs::{normalize_alpha_region, top_constants};
-use crate::create_url;
-use crate::db_funcs::{create_intra_day, create_overview, create_symbol, get_summary_max_date, get_intr_day_max_date, get_sid, insert_open_close, insert_top_stat, get_next_sid, get_symbols_and_sids_for};
-use crate::dbfunctions::base::establish_connection_or_exit;
-use crate::security_types::sec_types::SecurityType;
->>>>>>> 689dad98
 use chrono::{DateTime, Duration, Local, NaiveDate, NaiveDateTime};
 use diesel::PgConnection;
 use serde_json::Value;
@@ -106,7 +95,6 @@
 ///
 ///
 /// TODO:  Refactor as this is a bit of a mess
-<<<<<<< HEAD
 pub fn process_symbols(sec_vec: Vec<Vec<String>>, load_missed: bool) -> Result<(), Box<dyn Error>> {
   let api_key = get_api_key()?;
 
@@ -141,103 +129,7 @@
             if err_ct > MAX_ERRORS {
               println!("Too many errors: {}", err_ct);
               return Err(e.into());
-=======
-///
-pub fn process_symbols(sec_vec: Vec<Vec<String>>,load_missed:bool) -> Result<(), Box<dyn Error>> {
-    let api_key = get_api_key()?;
-
-    let mut type_map: HashMap<SecurityType, i32> = HashMap::new();
-    let mut symbol_map: HashMap<String, i32> = HashMap::new();
-    let mut err_ct = 0;
-
-    let conn = &mut establish_connection_or_exit();
-    let mut dur_time: DateTime<Local>;
-    let mut resp_time: DateTime<Local>;
-    let min_time = Duration::milliseconds(350); //We cant make MIN_TIME a constant because it is not a primitive type
-
-
-    if load_missed {
-        let symbs = get_symbols_and_sids_for(conn,"USA".to_string(), "Eqty".to_string()).expect("Can't get symbols");
-        for (symb, sid) in symbs {
-            symbol_map.insert(symb, 1);
-        }
-    }
-
-    for sym_vec in sec_vec {
-        for symb in sym_vec {
-            let url = create_url!(FuncType:SymSearch,symb,api_key);
-            let resp = reqwest::blocking::get(&url); //todo: change to async & refactor
-            resp_time = Local::now();
-            if let Ok(resp) = resp {
-                let text = match resp.text() {
-                    Ok(text) => text,
-                    Err(e) => {
-                        println!("Couldn't read text: {}", e);
-                        err_ct += 1;
-                        if err_ct > MAX_ERRORS {
-                            println!("Too many errors: {}", err_ct);
-                            return Err(e.into());
-                        }
-                        continue;
-                    }
-                };
-
-                if err_ct > MAX_ERRORS {
-                    return Err(format!("Too many errors: {}", err_ct).into());
-                }
-
-                if !text.contains(SYMBOL) {
-                    println!("Bad response for symbol: {:?}", symb);
-                    println!("text error: for {:?}", text);
-                    continue;
-                }
-
-                let mut rdr = csv::Reader::from_reader(text.as_bytes());
-                for result in rdr.deserialize() {
-                    let mut record: AlphaSymbol =
-                        result.expect("process_symbols: can't read record");
-                    if symbol_map.insert(record.symbol.clone(), 1).is_some() {
-                        println!("Duplicate symbol: {}", record.symbol);
-                        continue;
-                    }
-
-                    let (sec_type, sec_type_string) = SecurityType::get_detailed_sec_type(
-                        record.s_type.as_str(),
-                        record.name.as_str(),
-                    );
-                    record.s_type = sec_type_string.clone();
-                    record.region = normalize_alpha_region(record.region.as_str());
-
-                    if load_missed && record.region.ne("USA") {
-                        continue;
-                    }
-                    if !type_map.contains_key(&sec_type) {
-                        type_map.insert(sec_type, 1);
-                    } else {
-                        type_map.entry(sec_type).and_modify(|e| *e += 1);
-                    }
-                    let mut s_id:i64;
-                    if load_missed {
-                        s_id = get_next_sid(conn,sec_type_string).expect("Can't get next sid");
-                    }else {
-                        s_id = SecurityType::encode(
-                            sec_type,
-                            type_map.get(&sec_type).unwrap().clone() as u32,
-                        );
-                    }
-                    create_symbol(conn, s_id, record).expect("Can't write to DB fatal error");
-
-                    dur_time = Local::now();
-
-                    if dur_time - resp_time < min_time {
-                        // Current rate limit is 75 per minute
-                        std::thread::sleep(std::time::Duration::from_secs(1));
-                        println!("stats:{}, {:?}", Local::now(), type_map);
-                    }
-                }
-            } else {
-                println!("Error: {:?}", resp);
->>>>>>> 689dad98
+
             }
             continue;
           }
@@ -756,11 +648,7 @@
 ///
 /// # Example
 /// ```ignore
-<<<<<<< HEAD
 /// use alpha_vantage_rust::time_functions::get_time_stamp;
-=======
-/// use AlphaVantage_Rust::time_functions::get_time_stamp;
->>>>>>> 689dad98
 /// use chrono::NaiveDateTime;
 ///
 /// let input = "2023-04-01 15:30:00 UTC";
