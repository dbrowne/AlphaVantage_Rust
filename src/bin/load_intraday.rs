/*
 *
 *
 *
 *
 * MIT License
 * Copyright (c) 2023. Dwight J. Browne
 * dwight[-dot-]browne[-at-]dwightjbrowne[-dot-]com
 *
 *
 * Permission is hereby granted, free of charge, to any person obtaining a copy
 * of this software and associated documentation files (the "Software"), to deal
 * in the Software without restriction, including without limitation the rights
 * to use, copy, modify, merge, publish, distribute, sublicense, and/or sell
 * copies of the Software, and to permit persons to whom the Software is
 * furnished to do so, subject to the following conditions:
 *
 * The above copyright notice and this permission notice shall be included in all
 * copies or substantial portions of the Software.
 *
 * THE SOFTWARE IS PROVIDED "AS IS", WITHOUT WARRANTY OF ANY KIND, EXPRESS OR
 * IMPLIED, INCLUDING BUT NOT LIMITED TO THE WARRANTIES OF MERCHANTABILITY,
 * FITNESS FOR A PARTICULAR PURPOSE AND NONINFRINGEMENT. IN NO EVENT SHALL THE
 * AUTHORS OR COPYRIGHT HOLDERS BE LIABLE FOR ANY CLAIM, DAMAGES OR OTHER
 * LIABILITY, WHETHER IN AN ACTION OF CONTRACT, TORT OR OTHERWISE, ARISING FROM,
 * OUT OF OR IN CONNECTION WITH THE SOFTWARE OR THE USE OR OTHER DEALINGS IN THE
 * SOFTWARE.
 */

#[cfg(not(tarpaulin_include))]
use std::process;
<<<<<<< HEAD

use alpha_vantage_rust::{
  alpha_lib::{alpha_io_funcs::load_intraday, misc_functions::get_exe_name},
  db_funcs::{
    get_proc_id_or_insert, get_sids_and_names_with_overview, log_proc_end, log_proc_start,
  },
  dbfunctions::base::establish_connection_or_exit,
};
use dotenvy::dotenv;
use indicatif::ProgressBar;

fn main() {
  let conn = &mut establish_connection_or_exit();

  dotenv().ok();

  let id_val = get_proc_id_or_insert(conn, &get_exe_name()).unwrap();
  let pid = log_proc_start(conn, id_val).unwrap();
  let results: Vec<(i64, String)> = get_sids_and_names_with_overview(conn).unwrap_or_else(|err| {
    println!("Cannot load results from database {}", err);
    _ = log_proc_end(conn, pid, 3).unwrap();
    process::exit(1);
  });

  let progress_size = results.len() as u64;
  let bar = ProgressBar::new(progress_size);
  bar.set_style(
    indicatif::ProgressStyle::default_bar()
      .template("[{elapsed_precise}] {bar:40.cyan/blue} {pos:>7}/{len:7} {msg}")
      .expect("Error setting progress bar style")
      .progress_chars("##-"),
  );

  for (sid, symbol) in results {
    bar.inc(1);

    if let Err(err) = load_intraday(conn, &symbol, sid) {
      //todo: improve logging
      // println!("Error getting intraday prices {} for sid {}", err, sid);
      continue;
    }
  }
  bar.finish();
  _ = log_proc_end(conn, pid, 2).unwrap();
=======
use AlphaVantage_Rust::alpha_lib::alpha_io_funcs::load_intraday;
use AlphaVantage_Rust::alpha_lib::misc_functions::get_exe_name;
use AlphaVantage_Rust::db_funcs::{get_proc_id_or_insert, get_sids_and_names_with_overview, log_proc_end, log_proc_start};
use AlphaVantage_Rust::dbfunctions::base::establish_connection_or_exit;

fn main() {
    let conn = &mut establish_connection_or_exit();

    dotenv().ok();

    let id_val = get_proc_id_or_insert(conn,&get_exe_name()).unwrap();
    let pid = log_proc_start(conn, id_val).unwrap();
    let results: Vec<(i64, String)> =
        get_sids_and_names_with_overview(conn).unwrap_or_else(|err| {
            println!("Cannot load results from database {}", err);
            _= log_proc_end(conn, pid,3).unwrap();
            process::exit(1);
        });

    for (sid, symbol) in results {
        println!("{}:{}", sid, symbol);
        if let Err(err) = load_intraday(conn, symbol, sid) {
            println!("Error getting intraday prices {} for sid {}", err, sid);
            continue;
        }
    }
    _= log_proc_end(conn, pid,2).unwrap();
>>>>>>> 689dad98
}<|MERGE_RESOLUTION|>--- conflicted
+++ resolved
@@ -29,8 +29,6 @@
 
 #[cfg(not(tarpaulin_include))]
 use std::process;
-<<<<<<< HEAD
-
 use alpha_vantage_rust::{
   alpha_lib::{alpha_io_funcs::load_intraday, misc_functions::get_exe_name},
   db_funcs::{
@@ -74,33 +72,4 @@
   }
   bar.finish();
   _ = log_proc_end(conn, pid, 2).unwrap();
-=======
-use AlphaVantage_Rust::alpha_lib::alpha_io_funcs::load_intraday;
-use AlphaVantage_Rust::alpha_lib::misc_functions::get_exe_name;
-use AlphaVantage_Rust::db_funcs::{get_proc_id_or_insert, get_sids_and_names_with_overview, log_proc_end, log_proc_start};
-use AlphaVantage_Rust::dbfunctions::base::establish_connection_or_exit;
-
-fn main() {
-    let conn = &mut establish_connection_or_exit();
-
-    dotenv().ok();
-
-    let id_val = get_proc_id_or_insert(conn,&get_exe_name()).unwrap();
-    let pid = log_proc_start(conn, id_val).unwrap();
-    let results: Vec<(i64, String)> =
-        get_sids_and_names_with_overview(conn).unwrap_or_else(|err| {
-            println!("Cannot load results from database {}", err);
-            _= log_proc_end(conn, pid,3).unwrap();
-            process::exit(1);
-        });
-
-    for (sid, symbol) in results {
-        println!("{}:{}", sid, symbol);
-        if let Err(err) = load_intraday(conn, symbol, sid) {
-            println!("Error getting intraday prices {} for sid {}", err, sid);
-            continue;
-        }
-    }
-    _= log_proc_end(conn, pid,2).unwrap();
->>>>>>> 689dad98
 }