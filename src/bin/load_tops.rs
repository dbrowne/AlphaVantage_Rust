--- conflicted
+++ resolved
@@ -29,21 +29,6 @@
 #[cfg(not(tarpaulin_include))]
 use std::process;
 
-<<<<<<< HEAD
-use dotenvy::dotenv;
-use std::process;
-use AlphaVantage_Rust::alpha_lib::alpha_io_funcs::load_tops;
-use AlphaVantage_Rust::dbfunctions::base::establish_connection_or_exit;
-
-fn main() {
-    let conn = &mut establish_connection_or_exit();
-    dotenv().ok();
-
-    if let Err(_err) = load_tops(conn) {
-        eprintln!("Error loading Top statistics");
-        process::exit(1);
-    }
-=======
 use alpha_vantage_rust::{
   alpha_lib::alpha_io_funcs::load_tops, dbfunctions::base::establish_connection_or_exit,
 };
@@ -57,5 +42,4 @@
     eprintln!("Error loading Top statistics");
     process::exit(1);
   }
->>>>>>> 135ed532
 }