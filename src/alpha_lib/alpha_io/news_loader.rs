/*
 *
 *
 *
 *
 * MIT License
 * Copyright (c) 2023. Dwight J. Browne
 * dwight[-dot-]browne[-at-]dwightjbrowne[-dot-]com
 *
 *
 * Permission is hereby granted, free of charge, to any person obtaining a copy
 * of this software and associated documentation files (the "Software"), to deal
 * in the Software without restriction, including without limitation the rights
 * to use, copy, modify, merge, publish, distribute, sublicense, and/or sell
 * copies of the Software, and to permit persons to whom the Software is
 * furnished to do so, subject to the following conditions:
 *
 * The above copyright notice and this permission notice shall be included in all
 * copies or substantial portions of the Software.
 *
 * THE SOFTWARE IS PROVIDED "AS IS", WITHOUT WARRANTY OF ANY KIND, EXPRESS OR
 * IMPLIED, INCLUDING BUT NOT LIMITED TO THE WARRANTIES OF MERCHANTABILITY,
 * FITNESS FOR A PARTICULAR PURPOSE AND NONINFRINGEMENT. IN NO EVENT SHALL THE
 * AUTHORS OR COPYRIGHT HOLDERS BE LIABLE FOR ANY CLAIM, DAMAGES OR OTHER
 * LIABILITY, WHETHER IN AN ACTION OF CONTRACT, TORT OR OTHERWISE, ARISING FROM,
 * OUT OF OR IN CONNECTION WITH THE SOFTWARE OR THE USE OR OTHER DEALINGS IN THE
 * SOFTWARE.
 */

extern crate chrono;

use std::{collections::HashMap, error::Error, fs::File, io::BufWriter};

<<<<<<< HEAD
use crate::alpha_lib::misc_functions::log_missed_symbol;
use crate::dbfunctions::author_map::insert_author_map;
use crate::dbfunctions::feed::ins_n_ret_feed;
use crate::dbfunctions::ticker_sentiments::ins_ticker_sentiment;
use crate::dbfunctions::topic_maps::ins_topic_map;
use diesel::PgConnection;
use std::collections::HashMap;
use std::error::Error;
use std::fs::File;
use std::io::BufWriter;

#[derive(Debug, Default)]
pub struct Params {
    pub topics: HashMap<String, i32>,
    pub authors: HashMap<String, i32>,
    pub sources: HashMap<String, i32>,
    pub names_to_sid: HashMap<String, i64>,
=======
use diesel::PgConnection;

use crate::{
  alpha_lib::{
    alpha_io_funcs::{get_api_key, get_news_root},
    misc_functions::log_missed_symbol,
    news_type::{NewsRoot, RawFeed, TickerSentiment, Topic},
  },
  create_url,
  dbfunctions::{
    articles::insert_article, author::insert_author, author_map::insert_author_map,
    feed::ins_n_ret_feed, news_root::insert_news_root, sources::insert_source,
    ticker_sentiments::ins_ticker_sentiment, topic_maps::ins_topic_map, topic_refs::insert_topic,
  },
};

#[derive(Debug, Default)]
pub struct Params {
  pub topics: HashMap<String, i32>,
  pub authors: HashMap<String, i32>,
  pub sources: HashMap<String, i32>,
  pub names_to_sid: HashMap<String, i64>,
>>>>>>> 135ed532
}

pub fn load_news(
  conn: &mut PgConnection,
  s_id: &i64,
  tkr: &String,
  params: &mut Params,
  symbol_log: &mut BufWriter<File>,
) -> Result<(), Box<dyn Error>> {
  let api_key = get_api_key()?;
  let url = create_url!(FuncType:NewsQuery,tkr,api_key);
  let root = get_news_root(&url)?;

  process_news(conn, s_id, tkr, root, params, symbol_log)
}

pub fn process_news(
<<<<<<< HEAD
    conn: &mut PgConnection,
    s_id: &i64,
    tkr: &String,
    root: NewsRoot,
    params: &mut Params,
    symbol_log: &mut BufWriter<File>,
=======
  conn: &mut PgConnection,
  s_id: &i64,
  tkr: &String,
  root: NewsRoot,
  params: &mut Params,
  symbol_log: &mut BufWriter<File>,
>>>>>>> 135ed532
) -> Result<(), Box<dyn Error>> {
  let item_count = root.items.parse::<i32>()?;
  if item_count < 1 {
    // todo: "Improve logging here!"
    // println!("No news items for {}", tkr);
    return Ok(());
  }

<<<<<<< HEAD
    if let Ok(overview) = insert_news_root(conn, *s_id, item_count, root.feed.clone()) {
        process_feed(conn, s_id, tkr, root.feed, overview.id, params, symbol_log)?;
    } else {
        println!("Cannot insert news root for {}", tkr);
    }
    Ok(())
=======
  let res = insert_news_root(conn, *s_id, item_count, root.feed.clone());
  if let Ok(overview) = res {
    process_feed(conn, s_id, tkr, root.feed, overview.id, params, symbol_log)?;
  } else if let Err(_e) = res {
    //todo: "Improve logging here!"
    // println!("Cannot insert news root for {}: err {} ", tkr, e);
  }
  Ok(())
>>>>>>> 135ed532
}

fn process_feed(
  conn: &mut PgConnection,
  s_id: &i64,
  tkr: &String,
  feed: Vec<RawFeed>,
  overview_id: i32,
  params: &mut Params,
  symbol_log: &mut BufWriter<File>,
) -> Result<(), Box<dyn Error>> {
  for article in feed {
    process_article(conn, &s_id, &tkr, article, overview_id, params, symbol_log)?;
  }

  Ok(())
}

fn process_article(
<<<<<<< HEAD
    conn: &mut PgConnection,
    s_id: &i64,
    tkr: &String,
    article: RawFeed,
    overview_id: i32,
    params: &mut Params,
    symbol_log: &mut BufWriter<File>,
) -> Result<(), Box<dyn Error>> {
    let mut author_id: i32 = -1;
    let mut topic_id: i32 = -1;
    let source_id: i32;
=======
  conn: &mut PgConnection,
  s_id: &i64,
  _tkr: &String,
  article: RawFeed,
  overview_id: i32,
  params: &mut Params,
  symbol_log: &mut BufWriter<File>,
) -> Result<(), Box<dyn Error>> {
  let author_id: i32;
  // let mut topic_id: i32;
  let source_id: i32;
>>>>>>> 135ed532

  let sources = params.sources.clone();
  // bad logic here need to fix
  if sources.is_empty() {
    let src = insert_source(conn, article.source.clone(), article.source_domain.clone())?;
    params.sources.insert(src.source_name, src.id.clone());
    source_id = src.id;
  } else {
    if params.sources.contains_key(&article.source.to_string()) {
      source_id = params
        .sources
        .get(&article.source.to_string())
        .unwrap()
        .clone();
    } else {
      let src = insert_source(conn, article.source.clone(), article.source_domain.clone())?;
      params.sources.insert(src.source_name, src.id.clone());
      source_id = src.id;
    }
  }

  if source_id == 0 {
    return Err(Box::new(std::io::Error::new(
      std::io::ErrorKind::Other,
      "No source id",
    )));
  }
  let mut first_author_name = "_None_".to_string();
  let auths = params.authors.clone();
  if auths.is_empty() {
    let auth = insert_author(conn, article.authors[0].clone())?;
    params
      .authors
      .insert(auth.author_name.clone(), auth.id.clone());
    author_id = auth.id;
  } else {
    if article.authors.len() > 0 {
      first_author_name = article.authors[0].to_string();
    }

    if let Some(&tauthor_id) = params.authors.get(&first_author_name) {
      author_id = tauthor_id;
    } else {
      // Author doesn't exist in the map, insert it
      let auth = insert_author(conn, first_author_name)?;
      params
        .authors
        .insert(auth.author_name.clone(), auth.id.clone());
      author_id = auth.id;
    }
  }

  for topic in article.topics.clone() {
    if params.topics.contains_key(&topic.topic) {
      // topic_id = *params.topics.get(&topic.topic).unwrap_or(&-1);
      continue;
    } else {
      println!("Inserting new topic {}", topic.topic);
      let tp = insert_topic(conn, topic.topic)?;
      params.topics.insert(tp.name, tp.id.clone());
    }
  }

  if let Ok(art) = insert_article(
    conn,
    source_id,
    article.category_within_source,
    article.title,
    article.url,
    article.summary,
    article.banner_image,
    author_id,
    article.time_published,
  ) {
    if let Ok(feed) = ins_n_ret_feed(
      conn,
      &s_id.clone(),
      overview_id,
      art.hashid,
      source_id,
      article.overall_sentiment_score,
      article.overall_sentiment_label,
    ) {
<<<<<<< HEAD
        if let Ok(feed) = ins_n_ret_feed(
            conn,
            &s_id.clone(),
            overview_id,
            art.hashid,
            source_id,
            article.overall_sentiment_score,
            article.overall_sentiment_label,
        ) {
            if let Ok(_ts) =
                load_sentiments(conn, article.ticker_sentiment, params, feed.id, symbol_log)
            {
                println!("Inserted sentiments for {}", art.title);
            } else {
                println!("Cannot insert sentiments for {}", art.title);
            }
            if let Ok(_tp) = load_topic_map(conn, s_id, article.topics, feed.id, params) {
                println!("Inserted topics for {}", art.title);
            } else {
                println!("Cannot insert topics for {}", art.title);
            }
            if let Ok(_am) = insert_author_map(conn, feed.id, author_id) {
                println!("Inserted author map for {}", art.title);
            } else {
                println!("Cannot insert author map for {}", art.title);
            }
        } else {
            println!("Cannot insert feed {} for sid {}", art.title, s_id);
            return Err(Box::new(std::io::Error::new(
                std::io::ErrorKind::Other,
                "Cannot insert article",
            )));
        }
=======
      if let Ok(_ts) = load_sentiments(conn, article.ticker_sentiment, params, feed.id, symbol_log)
      {
        // todo: Improve logging
        // println!("Inserted sentiments for {}", art.title);
      } else {
        // todo: Improve logging
        // println!("Cannot insert sentiments for {}", art.title);
      }
      if let Ok(_tp) = load_topic_map(conn, s_id, article.topics, feed.id, params) {
        // todo: Improve logging
        // println!("Inserted topics for {}", art.title);
      } else {
        // todo: Improve logging

        // println!("Cannot insert topics for {}", art.title);
      }
      if let Ok(_am) = insert_author_map(conn, feed.id, author_id) {
        // todo: Improve logging
        // println!("Inserted author map for {}", art.title);
      } else {
        // todo: Improve logging
        // println!("Cannot insert author map for {}", art.title);
      }
>>>>>>> 135ed532
    } else {
      // todo: Improve logging
      // println!("Cannot insert feed {} for sid {}", art.title, s_id);
      return Err(Box::new(std::io::Error::new(
        std::io::ErrorKind::Other,
        "Cannot insert article",
      )));
    }
  } else {
    // todo: Improve logging
    // println!("Cannot insert  for sid {}", s_id);
    return Err(Box::new(std::io::Error::new(
      std::io::ErrorKind::Other,
      "Cannot insert article",
    )));
  }

<<<<<<< HEAD
    Ok(())
}

fn load_sentiments(
    conn: &mut PgConnection,
    sentiments: Vec<TickerSentiment>,
    params: &mut Params,
    inp_feed_id: i32,
    symbol_log: &mut BufWriter<File>,
) -> Result<(), Box<dyn Error>> {
    for sent in sentiments {
        let sent_label = sent.ticker_sentiment_label;
        let sent_score = sent.ticker_sentiment_score.parse::<f64>()?;
        let sent_rel = sent.relevance_score.parse::<f64>()?;
        let sent_tkr = sent.ticker.clone();
        let sid = params.names_to_sid.get(&sent_tkr).unwrap_or(&-1);
        if *sid == -1 {
            println!("Cannot find sid for {}", sent_tkr);
            log_missed_symbol(symbol_log, &sent_tkr)?;
            continue;
        }
        _ = ins_ticker_sentiment(conn, sid, inp_feed_id, sent_rel, sent_score, sent_label)
=======
  Ok(())
}

fn load_sentiments(
  conn: &mut PgConnection,
  sentiments: Vec<TickerSentiment>,
  params: &mut Params,
  inp_feed_id: i32,
  symbol_log: &mut BufWriter<File>,
) -> Result<(), Box<dyn Error>> {
  for sent in sentiments {
    let sent_label = sent.ticker_sentiment_label;
    let sent_score = sent.ticker_sentiment_score.parse::<f64>()?;
    let sent_rel = sent.relevance_score.parse::<f64>()?;
    let sent_tkr = sent.ticker.clone();
    let sid = params.names_to_sid.get(&sent_tkr).unwrap_or(&-1);
    if *sid == -1 {
      //todo:: Improve logging

      // println!("Cannot find sid for {}", sent_tkr);
      log_missed_symbol(symbol_log, &sent_tkr)?;
      continue;
>>>>>>> 135ed532
    }
    _ = ins_ticker_sentiment(conn, sid, inp_feed_id, sent_rel, sent_score, sent_label)
  }
  Ok(())
}

fn load_topic_map(
<<<<<<< HEAD
    conn: &mut PgConnection,
    inp_sid: &i64,
    topics: Vec<Topic>,
    inp_feed_id: i32,
    params: &mut Params,
) -> Result<(), Box<dyn Error>> {
    for topic in topics {
        let topic_id = *params.topics.get(&topic.topic).unwrap_or(&-1);
        if topic_id == -1 {
            println!("Cannot find topic id for {}", topic.topic);
            continue;
        }
        let _ = ins_topic_map(
            conn,
            *inp_sid,
            inp_feed_id,
            topic_id,
            topic.relevance_score.parse::<f64>()?,
        )?;
=======
  conn: &mut PgConnection,
  inp_sid: &i64,
  topics: Vec<Topic>,
  inp_feed_id: i32,
  params: &mut Params,
) -> Result<(), Box<dyn Error>> {
  for topic in topics {
    let topic_id = *params.topics.get(&topic.topic).unwrap_or(&-1);
    if topic_id < 1 {
      println!("Cannot find topic id for {}", topic.topic);
      continue;
>>>>>>> 135ed532
    }
    let _ = ins_topic_map(
      conn,
      *inp_sid,
      inp_feed_id,
      topic_id,
      topic.relevance_score.parse::<f64>()?,
    )?;
  }
  Ok(())
}<|MERGE_RESOLUTION|>--- conflicted
+++ resolved
@@ -31,25 +31,6 @@
 
 use std::{collections::HashMap, error::Error, fs::File, io::BufWriter};
 
-<<<<<<< HEAD
-use crate::alpha_lib::misc_functions::log_missed_symbol;
-use crate::dbfunctions::author_map::insert_author_map;
-use crate::dbfunctions::feed::ins_n_ret_feed;
-use crate::dbfunctions::ticker_sentiments::ins_ticker_sentiment;
-use crate::dbfunctions::topic_maps::ins_topic_map;
-use diesel::PgConnection;
-use std::collections::HashMap;
-use std::error::Error;
-use std::fs::File;
-use std::io::BufWriter;
-
-#[derive(Debug, Default)]
-pub struct Params {
-    pub topics: HashMap<String, i32>,
-    pub authors: HashMap<String, i32>,
-    pub sources: HashMap<String, i32>,
-    pub names_to_sid: HashMap<String, i64>,
-=======
 use diesel::PgConnection;
 
 use crate::{
@@ -72,7 +53,6 @@
   pub authors: HashMap<String, i32>,
   pub sources: HashMap<String, i32>,
   pub names_to_sid: HashMap<String, i64>,
->>>>>>> 135ed532
 }
 
 pub fn load_news(
@@ -90,21 +70,12 @@
 }
 
 pub fn process_news(
-<<<<<<< HEAD
-    conn: &mut PgConnection,
-    s_id: &i64,
-    tkr: &String,
-    root: NewsRoot,
-    params: &mut Params,
-    symbol_log: &mut BufWriter<File>,
-=======
   conn: &mut PgConnection,
   s_id: &i64,
   tkr: &String,
   root: NewsRoot,
   params: &mut Params,
   symbol_log: &mut BufWriter<File>,
->>>>>>> 135ed532
 ) -> Result<(), Box<dyn Error>> {
   let item_count = root.items.parse::<i32>()?;
   if item_count < 1 {
@@ -113,14 +84,6 @@
     return Ok(());
   }
 
-<<<<<<< HEAD
-    if let Ok(overview) = insert_news_root(conn, *s_id, item_count, root.feed.clone()) {
-        process_feed(conn, s_id, tkr, root.feed, overview.id, params, symbol_log)?;
-    } else {
-        println!("Cannot insert news root for {}", tkr);
-    }
-    Ok(())
-=======
   let res = insert_news_root(conn, *s_id, item_count, root.feed.clone());
   if let Ok(overview) = res {
     process_feed(conn, s_id, tkr, root.feed, overview.id, params, symbol_log)?;
@@ -129,7 +92,6 @@
     // println!("Cannot insert news root for {}: err {} ", tkr, e);
   }
   Ok(())
->>>>>>> 135ed532
 }
 
 fn process_feed(
@@ -149,19 +111,6 @@
 }
 
 fn process_article(
-<<<<<<< HEAD
-    conn: &mut PgConnection,
-    s_id: &i64,
-    tkr: &String,
-    article: RawFeed,
-    overview_id: i32,
-    params: &mut Params,
-    symbol_log: &mut BufWriter<File>,
-) -> Result<(), Box<dyn Error>> {
-    let mut author_id: i32 = -1;
-    let mut topic_id: i32 = -1;
-    let source_id: i32;
-=======
   conn: &mut PgConnection,
   s_id: &i64,
   _tkr: &String,
@@ -173,7 +122,6 @@
   let author_id: i32;
   // let mut topic_id: i32;
   let source_id: i32;
->>>>>>> 135ed532
 
   let sources = params.sources.clone();
   // bad logic here need to fix
@@ -257,41 +205,6 @@
       article.overall_sentiment_score,
       article.overall_sentiment_label,
     ) {
-<<<<<<< HEAD
-        if let Ok(feed) = ins_n_ret_feed(
-            conn,
-            &s_id.clone(),
-            overview_id,
-            art.hashid,
-            source_id,
-            article.overall_sentiment_score,
-            article.overall_sentiment_label,
-        ) {
-            if let Ok(_ts) =
-                load_sentiments(conn, article.ticker_sentiment, params, feed.id, symbol_log)
-            {
-                println!("Inserted sentiments for {}", art.title);
-            } else {
-                println!("Cannot insert sentiments for {}", art.title);
-            }
-            if let Ok(_tp) = load_topic_map(conn, s_id, article.topics, feed.id, params) {
-                println!("Inserted topics for {}", art.title);
-            } else {
-                println!("Cannot insert topics for {}", art.title);
-            }
-            if let Ok(_am) = insert_author_map(conn, feed.id, author_id) {
-                println!("Inserted author map for {}", art.title);
-            } else {
-                println!("Cannot insert author map for {}", art.title);
-            }
-        } else {
-            println!("Cannot insert feed {} for sid {}", art.title, s_id);
-            return Err(Box::new(std::io::Error::new(
-                std::io::ErrorKind::Other,
-                "Cannot insert article",
-            )));
-        }
-=======
       if let Ok(_ts) = load_sentiments(conn, article.ticker_sentiment, params, feed.id, symbol_log)
       {
         // todo: Improve logging
@@ -315,7 +228,6 @@
         // todo: Improve logging
         // println!("Cannot insert author map for {}", art.title);
       }
->>>>>>> 135ed532
     } else {
       // todo: Improve logging
       // println!("Cannot insert feed {} for sid {}", art.title, s_id);
@@ -333,30 +245,6 @@
     )));
   }
 
-<<<<<<< HEAD
-    Ok(())
-}
-
-fn load_sentiments(
-    conn: &mut PgConnection,
-    sentiments: Vec<TickerSentiment>,
-    params: &mut Params,
-    inp_feed_id: i32,
-    symbol_log: &mut BufWriter<File>,
-) -> Result<(), Box<dyn Error>> {
-    for sent in sentiments {
-        let sent_label = sent.ticker_sentiment_label;
-        let sent_score = sent.ticker_sentiment_score.parse::<f64>()?;
-        let sent_rel = sent.relevance_score.parse::<f64>()?;
-        let sent_tkr = sent.ticker.clone();
-        let sid = params.names_to_sid.get(&sent_tkr).unwrap_or(&-1);
-        if *sid == -1 {
-            println!("Cannot find sid for {}", sent_tkr);
-            log_missed_symbol(symbol_log, &sent_tkr)?;
-            continue;
-        }
-        _ = ins_ticker_sentiment(conn, sid, inp_feed_id, sent_rel, sent_score, sent_label)
-=======
   Ok(())
 }
 
@@ -379,7 +267,6 @@
       // println!("Cannot find sid for {}", sent_tkr);
       log_missed_symbol(symbol_log, &sent_tkr)?;
       continue;
->>>>>>> 135ed532
     }
     _ = ins_ticker_sentiment(conn, sid, inp_feed_id, sent_rel, sent_score, sent_label)
   }
@@ -387,27 +274,6 @@
 }
 
 fn load_topic_map(
-<<<<<<< HEAD
-    conn: &mut PgConnection,
-    inp_sid: &i64,
-    topics: Vec<Topic>,
-    inp_feed_id: i32,
-    params: &mut Params,
-) -> Result<(), Box<dyn Error>> {
-    for topic in topics {
-        let topic_id = *params.topics.get(&topic.topic).unwrap_or(&-1);
-        if topic_id == -1 {
-            println!("Cannot find topic id for {}", topic.topic);
-            continue;
-        }
-        let _ = ins_topic_map(
-            conn,
-            *inp_sid,
-            inp_feed_id,
-            topic_id,
-            topic.relevance_score.parse::<f64>()?,
-        )?;
-=======
   conn: &mut PgConnection,
   inp_sid: &i64,
   topics: Vec<Topic>,
@@ -419,7 +285,6 @@
     if topic_id < 1 {
       println!("Cannot find topic id for {}", topic.topic);
       continue;
->>>>>>> 135ed532
     }
     let _ = ins_topic_map(
       conn,
