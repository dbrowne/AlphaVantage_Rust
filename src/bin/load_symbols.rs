#[cfg(not(tarpaulin_include))]
use std::process;

use alpha_vantage_rust::{alpha_lib::alpha_io_funcs::process_symbols, file_processors::file_proc};
use dotenvy::dotenv;
///
/// This is the first program to be run in the alpha_vantage_rust project.
/// It populates the database with the symbols and names of the instruments
fn main() {
  dotenv().ok();
  let file_list: Vec<(&str, &str)> = vec![("NYSE", "OTHER_LISTED"), ("NASDAQ", "NASDAQ_LISTED")];

  let res = file_proc(file_list);

  let sec_vec = match res {
    Ok(vec) => vec,
    Err(e) => {
      println!("Error processing files: {}", e);
      process::exit(1);
    }
  };

<<<<<<< HEAD
    let res = process_symbols(sec_vec, false);
    let _ = match res {
        Ok(_) => println!("Operation completed successfully."),
        Err(e) => println!("An error occurred: {}", e),
    };
=======
  let res = process_symbols(sec_vec, false);
  let _ = match res {
    Ok(_) => println!("Operation completed successfully."),
    Err(e) => println!("An error occurred: {}", e),
  };
>>>>>>> 135ed532
}<|MERGE_RESOLUTION|>--- conflicted
+++ resolved
@@ -20,17 +20,9 @@
     }
   };
 
-<<<<<<< HEAD
-    let res = process_symbols(sec_vec, false);
-    let _ = match res {
-        Ok(_) => println!("Operation completed successfully."),
-        Err(e) => println!("An error occurred: {}", e),
-    };
-=======
   let res = process_symbols(sec_vec, false);
   let _ = match res {
     Ok(_) => println!("Operation completed successfully."),
     Err(e) => println!("An error occurred: {}", e),
   };
->>>>>>> 135ed532
 }