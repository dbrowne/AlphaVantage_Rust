/*
 *
 *
 *
 *
 * MIT License
 * Copyright (c) 2024. Dwight J. Browne
 * dwight[-dot-]browne[-at-]dwightjbrowne[-dot-]com
 *
 *
 * Permission is hereby granted, free of charge, to any person obtaining a copy
 * of this software and associated documentation files (the "Software"), to deal
 * in the Software without restriction, including without limitation the rights
 * to use, copy, modify, merge, publish, distribute, sublicense, and/or sell
 * copies of the Software, and to permit persons to whom the Software is
 * furnished to do so, subject to the following conditions:
 *
 * The above copyright notice and this permission notice shall be included in all
 * copies or substantial portions of the Software.
 *
 * THE SOFTWARE IS PROVIDED "AS IS", WITHOUT WARRANTY OF ANY KIND, EXPRESS OR
 * IMPLIED, INCLUDING BUT NOT LIMITED TO THE WARRANTIES OF MERCHANTABILITY,
 * FITNESS FOR A PARTICULAR PURPOSE AND NONINFRINGEMENT. IN NO EVENT SHALL THE
 * AUTHORS OR COPYRIGHT HOLDERS BE LIABLE FOR ANY CLAIM, DAMAGES OR OTHER
 * LIABILITY, WHETHER IN AN ACTION OF CONTRACT, TORT OR OTHERWISE, ARISING FROM,
 * OUT OF OR IN CONNECTION WITH THE SOFTWARE OR THE USE OR OTHER DEALINGS IN THE
 * SOFTWARE.
 */

#[macro_export]
macro_rules! m_get_news_stories {
  ($string1:expr) => {
    format!(
      r#"SELECT a.title, a.url
               FROM articles a
               INNER JOIN feeds f ON a.hashid = f.articleid
               INNER JOIN symbols s ON f.sid = s.sid
               WHERE s.symbol = '{}'"#,
      $string1
    )
  };
}

#[macro_export]
macro_rules! m_get_news_count {
<<<<<<< HEAD
    ($string1:expr) => {
        format!(
            r#"SELECT COUNT(a.title)
=======
  ($string1:expr) => {
    format!(
      r#"SELECT COUNT(a.title)
>>>>>>> 135ed532
               FROM articles a
               INNER JOIN feeds f ON a.hashid = f.articleid
               INNER JOIN symbols s ON f.sid = s.sid
               WHERE s.symbol = '{}'"#,
      $string1
    )
  };
}

<<<<<<< HEAD
#[cfg(test)]
mod test {
    #[test]
    fn t_01() {
        assert_eq!(
            m_get_news_stories!("AAPL"),
            r#"SELECT a.title, a.url
=======
const PROC_STATS: &str = r#"WITH durations AS (
SELECT
proc_id,
EXTRACT(EPOCH FROM (end_time - start_time)) / 60 AS duration_minutes
FROM
procstates
WHERE
end_time IS NOT NULL
)
SELECT
proc_id,
ROUND(AVG(duration_minutes)::numeric, 2) AS average_duration,
ROUND(STDDEV(duration_minutes)::numeric, 2) AS stddev_duration,
ROUND(VARIANCE(duration_minutes)::numeric, 2) AS variance_duration,
ROUND(PERCENTILE_CONT(0.5) WITHIN GROUP (ORDER BY duration_minutes)::numeric, 2) AS median_duration,
ROUND(PERCENTILE_CONT(0.25) WITHIN GROUP (ORDER BY duration_minutes)::numeric, 2) AS first_quartile,
ROUND(PERCENTILE_CONT(0.75) WITHIN GROUP (ORDER BY duration_minutes)::numeric, 2) AS third_quartile,
ROUND(MIN(NULLIF(duration_minutes, 0))::numeric, 2) AS min_non_zero_duration,  -- Minimum non-zero duration
ROUND(MAX(duration_minutes)::numeric, 2) AS max_duration,
COUNT(*) AS process_count,
CASE
WHEN (MAX(duration_minutes) - MIN(duration_minutes)) > 0 THEN 'Increasing'
WHEN (MAX(duration_minutes) - MIN(duration_minutes)) < 0 THEN 'Decreasing'
ELSE 'Stable'
END AS trend
FROM
durations
GROUP BY
proc_id;"#;

#[cfg(test)]
mod test {
  #[test]
  fn t_01() {
    assert_eq!(
      m_get_news_stories!("AAPL"),
      r#"SELECT a.title, a.url
>>>>>>> 135ed532
               FROM articles a
               INNER JOIN feeds f ON a.hashid = f.articleid
               INNER JOIN symbols s ON f.sid = s.sid
               WHERE s.symbol = 'AAPL'"#
    );
  }

<<<<<<< HEAD
    #[test]
    fn t_02() {
        assert_eq!(
            m_get_news_count!("AAPL"),
            r#"SELECT COUNT(a.title)
=======
  #[test]
  fn t_02() {
    assert_eq!(
      m_get_news_count!("AAPL"),
      r#"SELECT COUNT(a.title)
>>>>>>> 135ed532
               FROM articles a
               INNER JOIN feeds f ON a.hashid = f.articleid
               INNER JOIN symbols s ON f.sid = s.sid
               WHERE s.symbol = 'AAPL'"#
<<<<<<< HEAD
        );
    }
=======
    );
  }
>>>>>>> 135ed532
}<|MERGE_RESOLUTION|>--- conflicted
+++ resolved
@@ -43,15 +43,9 @@
 
 #[macro_export]
 macro_rules! m_get_news_count {
-<<<<<<< HEAD
-    ($string1:expr) => {
-        format!(
-            r#"SELECT COUNT(a.title)
-=======
   ($string1:expr) => {
     format!(
       r#"SELECT COUNT(a.title)
->>>>>>> 135ed532
                FROM articles a
                INNER JOIN feeds f ON a.hashid = f.articleid
                INNER JOIN symbols s ON f.sid = s.sid
@@ -61,15 +55,6 @@
   };
 }
 
-<<<<<<< HEAD
-#[cfg(test)]
-mod test {
-    #[test]
-    fn t_01() {
-        assert_eq!(
-            m_get_news_stories!("AAPL"),
-            r#"SELECT a.title, a.url
-=======
 const PROC_STATS: &str = r#"WITH durations AS (
 SELECT
 proc_id,
@@ -107,7 +92,6 @@
     assert_eq!(
       m_get_news_stories!("AAPL"),
       r#"SELECT a.title, a.url
->>>>>>> 135ed532
                FROM articles a
                INNER JOIN feeds f ON a.hashid = f.articleid
                INNER JOIN symbols s ON f.sid = s.sid
@@ -115,28 +99,15 @@
     );
   }
 
-<<<<<<< HEAD
-    #[test]
-    fn t_02() {
-        assert_eq!(
-            m_get_news_count!("AAPL"),
-            r#"SELECT COUNT(a.title)
-=======
   #[test]
   fn t_02() {
     assert_eq!(
       m_get_news_count!("AAPL"),
       r#"SELECT COUNT(a.title)
->>>>>>> 135ed532
                FROM articles a
                INNER JOIN feeds f ON a.hashid = f.articleid
                INNER JOIN symbols s ON f.sid = s.sid
                WHERE s.symbol = 'AAPL'"#
-<<<<<<< HEAD
-        );
-    }
-=======
     );
   }
->>>>>>> 135ed532
 }